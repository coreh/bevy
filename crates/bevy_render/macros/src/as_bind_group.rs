use bevy_macro_utils::{get_lit_bool, get_lit_str, BevyManifest, Symbol};
use proc_macro::TokenStream;
use proc_macro2::{Ident, Span};
use quote::{quote, ToTokens};
use syn::{
    parse::{Parse, ParseStream},
    punctuated::Punctuated,
    token::Comma,
    Data, DataStruct, Error, Fields, LitInt, LitStr, Meta, MetaList, Result,
};

const UNIFORM_ATTRIBUTE_NAME: Symbol = Symbol("uniform");
const TEXTURE_ATTRIBUTE_NAME: Symbol = Symbol("texture");
const SAMPLER_ATTRIBUTE_NAME: Symbol = Symbol("sampler");
const STORAGE_ATTRIBUTE_NAME: Symbol = Symbol("storage");
const BIND_GROUP_DATA_ATTRIBUTE_NAME: Symbol = Symbol("bind_group_data");

#[derive(Copy, Clone, Debug)]
enum BindingType {
    Uniform,
    Texture,
    Sampler,
    Storage,
}

#[derive(Clone)]
enum BindingState<'a> {
    Free,
    Occupied {
        binding_type: BindingType,
        ident: &'a Ident,
    },
    OccupiedConvertedUniform,
    OccupiedMergeableUniform {
        uniform_fields: Vec<&'a syn::Field>,
    },
}

pub fn derive_as_bind_group(ast: syn::DeriveInput) -> Result<TokenStream> {
    let manifest = BevyManifest::default();
    let render_path = manifest.get_path("bevy_render");
    let asset_path = manifest.get_path("bevy_asset");

    let mut binding_states: Vec<BindingState> = Vec::new();
    let mut binding_impls = Vec::new();
    let mut binding_layouts = Vec::new();
    let mut attr_prepared_data_ident = None;

    // Read struct-level attributes
    for attr in &ast.attrs {
        if let Some(attr_ident) = attr.path().get_ident() {
            if attr_ident == BIND_GROUP_DATA_ATTRIBUTE_NAME {
                if let Ok(prepared_data_ident) =
                    attr.parse_args_with(|input: ParseStream| input.parse::<Ident>())
                {
                    attr_prepared_data_ident = Some(prepared_data_ident);
                }
            } else if attr_ident == UNIFORM_ATTRIBUTE_NAME {
                let (binding_index, converted_shader_type) = get_uniform_binding_attr(attr)?;
                binding_impls.push(quote! {{
                    use #render_path::render_resource::AsBindGroupShaderType;
                    let mut buffer = #render_path::render_resource::encase::UniformBuffer::new(Vec::new());
                    let converted: #converted_shader_type = self.as_bind_group_shader_type(images);
                    buffer.write(&converted).unwrap();
                    (
                        #binding_index,
                        #render_path::render_resource::OwnedBindingResource::Buffer(render_device.create_buffer_with_data(
                            &#render_path::render_resource::BufferInitDescriptor {
                                label: None,
                                usage: #render_path::render_resource::BufferUsages::COPY_DST | #render_path::render_resource::BufferUsages::UNIFORM,
                                contents: buffer.as_ref(),
                            },
                        ))
                    )
                }});

                binding_layouts.push(quote!{
                    #render_path::render_resource::BindGroupLayoutEntry {
                        binding: #binding_index,
                        visibility: #render_path::render_resource::ShaderStages::all(),
                        ty: #render_path::render_resource::BindingType::Buffer {
                            ty: #render_path::render_resource::BufferBindingType::Uniform,
                            has_dynamic_offset: false,
                            min_binding_size: Some(<#converted_shader_type as #render_path::render_resource::ShaderType>::min_size()),
                        },
                        count: None,
                    }
                });

                let required_len = binding_index as usize + 1;
                if required_len > binding_states.len() {
                    binding_states.resize(required_len, BindingState::Free);
                }
                binding_states[binding_index as usize] = BindingState::OccupiedConvertedUniform;
            }
        }
    }

    let fields = match &ast.data {
        Data::Struct(DataStruct {
            fields: Fields::Named(fields),
            ..
        }) => &fields.named,
        _ => {
            return Err(Error::new_spanned(
                ast,
                "Expected a struct with named fields",
            ));
        }
    };

    // Read field-level attributes
    for field in fields.iter() {
        // Search ahead for texture attributes so we can use them with any
        // corresponding sampler attribute.
        let mut tex_attrs = None;
        for attr in &field.attrs {
            let Some(attr_ident) = attr.path().get_ident() else {
                continue;
            };
            if attr_ident == TEXTURE_ATTRIBUTE_NAME {
                let (_binding_index, nested_meta_items) = get_binding_nested_attr(attr)?;
                tex_attrs = Some(get_texture_attrs(nested_meta_items)?);
            }
        }

        for attr in &field.attrs {
            let Some(attr_ident) = attr.path().get_ident() else {
                continue;
            };

            let binding_type = if attr_ident == UNIFORM_ATTRIBUTE_NAME {
                BindingType::Uniform
            } else if attr_ident == TEXTURE_ATTRIBUTE_NAME {
                BindingType::Texture
            } else if attr_ident == SAMPLER_ATTRIBUTE_NAME {
                BindingType::Sampler
            } else if attr_ident == STORAGE_ATTRIBUTE_NAME {
                BindingType::Storage
            } else {
                continue;
            };

            let (binding_index, nested_meta_items) = get_binding_nested_attr(attr)?;

            let field_name = field.ident.as_ref().unwrap();
            let required_len = binding_index as usize + 1;
            if required_len > binding_states.len() {
                binding_states.resize(required_len, BindingState::Free);
            }

            match &mut binding_states[binding_index as usize] {
                value @ BindingState::Free => {
                    *value = match binding_type {
                        BindingType::Uniform => BindingState::OccupiedMergeableUniform {
                            uniform_fields: vec![field],
                        },
                        _ => {
                            // only populate bind group entries for non-uniforms
                            // uniform entries are deferred until the end
                            BindingState::Occupied {
                                binding_type,
                                ident: field_name,
                            }
                        }
                    }
                }
                BindingState::Occupied {
                    binding_type,
                    ident: occupied_ident,
                } => {
                    return Err(Error::new_spanned(
                        attr,
                        format!("The '{field_name}' field cannot be assigned to binding {binding_index} because it is already occupied by the field '{occupied_ident}' of type {binding_type:?}.")
                    ));
                }
                BindingState::OccupiedConvertedUniform => {
                    return Err(Error::new_spanned(
                        attr,
                        format!("The '{field_name}' field cannot be assigned to binding {binding_index} because it is already occupied by a struct-level uniform binding at the same index.")
                    ));
                }
                BindingState::OccupiedMergeableUniform { uniform_fields } => match binding_type {
                    BindingType::Uniform => {
                        uniform_fields.push(field);
                    }
                    _ => {
                        return Err(Error::new_spanned(
                                attr,
                                format!("The '{field_name}' field cannot be assigned to binding {binding_index} because it is already occupied by a {:?}.", BindingType::Uniform)
                            ));
                    }
                },
            }

            match binding_type {
                BindingType::Uniform => {
                    // uniform codegen is deferred to account for combined uniform bindings
                }
                BindingType::Storage => {
                    let StorageAttrs {
                        visibility,
                        read_only,
                        buffer,
                    } = get_storage_binding_attr(nested_meta_items)?;
                    let visibility =
                        visibility.hygienic_quote(&quote! { #render_path::render_resource });

                    let field_name = field.ident.as_ref().unwrap();
                    let field_ty = &field.ty;

                    let min_binding_size = if buffer {
                        quote! {None}
                    } else {
                        quote! {Some(<#field_ty as #render_path::render_resource::ShaderType>::min_size())}
                    };

                    if buffer {
                        binding_impls.push(quote! {
                            (
                                #binding_index,
                                #render_path::render_resource::OwnedBindingResource::Buffer({
                                    self.#field_name.clone()
                                })
                            )
                        });
                    } else {
                        binding_impls.push(quote! {{
                            use #render_path::render_resource::AsBindGroupShaderType;
                            let mut buffer = #render_path::render_resource::encase::StorageBuffer::new(Vec::new());
                            buffer.write(&self.#field_name).unwrap();
                            (
                                #binding_index,
                                #render_path::render_resource::OwnedBindingResource::Buffer(render_device.create_buffer_with_data(
                                    &#render_path::render_resource::BufferInitDescriptor {
                                        label: None,
                                        usage: #render_path::render_resource::BufferUsages::COPY_DST | #render_path::render_resource::BufferUsages::STORAGE,
                                        contents: buffer.as_ref(),
                                    },
                                ))
                            )
                        }});
                    }

                    binding_layouts.push(quote! {
                        #render_path::render_resource::BindGroupLayoutEntry {
                            binding: #binding_index,
                            visibility: #visibility,
                            ty: #render_path::render_resource::BindingType::Buffer {
                                ty: #render_path::render_resource::BufferBindingType::Storage { read_only: #read_only },
                                has_dynamic_offset: false,
                                min_binding_size: #min_binding_size,
                            },
                            count: None,
                        }
                    });
                }
                BindingType::Texture => {
                    let TextureAttrs {
                        dimension,
                        sample_type,
                        multisampled,
                        visibility,
                    } = tex_attrs.as_ref().unwrap();

                    let visibility =
                        visibility.hygienic_quote(&quote! { #render_path::render_resource });

                    let fallback_image = get_fallback_image(&render_path, *dimension);

                    binding_impls.push(quote! {
<<<<<<< HEAD
                        (
                            #binding_index,
                            #render_path::render_resource::OwnedBindingResource::TextureView({
                                let handle: Option<&#asset_path::Handle<#render_path::texture::Image>> = (&self.#field_name).into();
                                if let Some(handle) = handle {
                                    images.get(handle).ok_or_else(|| #render_path::render_resource::AsBindGroupError::RetryNextUpdate)?.texture_view.clone()
                                } else {
                                    fallback_image.texture_view.clone()
                                }
                            })
                        )
=======
                        #render_path::render_resource::OwnedBindingResource::TextureView({
                            let handle: Option<&#asset_path::Handle<#render_path::texture::Image>> = (&self.#field_name).into();
                            if let Some(handle) = handle {
                                images.get(handle).ok_or_else(|| #render_path::render_resource::AsBindGroupError::RetryNextUpdate)?.texture_view.clone()
                            } else {
                                #fallback_image.texture_view.clone()
                            }
                        })
>>>>>>> 365cf311
                    });

                    binding_layouts.push(quote! {
                        #render_path::render_resource::BindGroupLayoutEntry {
                            binding: #binding_index,
                            visibility: #visibility,
                            ty: #render_path::render_resource::BindingType::Texture {
                                multisampled: #multisampled,
                                sample_type: #render_path::render_resource::#sample_type,
                                view_dimension: #render_path::render_resource::#dimension,
                            },
                            count: None,
                        }
                    });
                }
                BindingType::Sampler => {
                    let SamplerAttrs {
                        sampler_binding_type,
                        visibility,
                        ..
                    } = get_sampler_attrs(nested_meta_items)?;
                    let TextureAttrs { dimension, .. } = tex_attrs
                        .as_ref()
                        .expect("sampler attribute must have matching texture attribute");

                    let visibility =
                        visibility.hygienic_quote(&quote! { #render_path::render_resource });

                    let fallback_image = get_fallback_image(&render_path, *dimension);

                    binding_impls.push(quote! {
<<<<<<< HEAD
                        (
                            #binding_index,
                            #render_path::render_resource::OwnedBindingResource::Sampler({
                                let handle: Option<&#asset_path::Handle<#render_path::texture::Image>> = (&self.#field_name).into();
                                if let Some(handle) = handle {
                                    images.get(handle).ok_or_else(|| #render_path::render_resource::AsBindGroupError::RetryNextUpdate)?.sampler.clone()
                                } else {
                                    fallback_image.sampler.clone()
                                }
                            })
                        )
=======
                        #render_path::render_resource::OwnedBindingResource::Sampler({
                            let handle: Option<&#asset_path::Handle<#render_path::texture::Image>> = (&self.#field_name).into();
                            if let Some(handle) = handle {
                                images.get(handle).ok_or_else(|| #render_path::render_resource::AsBindGroupError::RetryNextUpdate)?.sampler.clone()
                            } else {
                                #fallback_image.sampler.clone()
                            }
                        })
>>>>>>> 365cf311
                    });

                    binding_layouts.push(quote!{
                        #render_path::render_resource::BindGroupLayoutEntry {
                            binding: #binding_index,
                            visibility: #visibility,
                            ty: #render_path::render_resource::BindingType::Sampler(#render_path::render_resource::#sampler_binding_type),
                            count: None,
                        }
                    });
                }
            }
        }
    }

    // Produce impls for fields with uniform bindings
    let struct_name = &ast.ident;
    let struct_name_literal = struct_name.to_string();
    let struct_name_literal = struct_name_literal.as_str();
    let mut field_struct_impls = Vec::new();
    for (binding_index, binding_state) in binding_states.iter().enumerate() {
        let binding_index = binding_index as u32;
        if let BindingState::OccupiedMergeableUniform { uniform_fields } = binding_state {
            // single field uniform bindings for a given index can use a straightforward binding
            if uniform_fields.len() == 1 {
                let field = &uniform_fields[0];
                let field_name = field.ident.as_ref().unwrap();
                let field_ty = &field.ty;
                binding_impls.push(quote! {{
                    let mut buffer = #render_path::render_resource::encase::UniformBuffer::new(Vec::new());
                    buffer.write(&self.#field_name).unwrap();
                    (
                        #binding_index,
                        #render_path::render_resource::OwnedBindingResource::Buffer(render_device.create_buffer_with_data(
                            &#render_path::render_resource::BufferInitDescriptor {
                                label: None,
                                usage: #render_path::render_resource::BufferUsages::COPY_DST | #render_path::render_resource::BufferUsages::UNIFORM,
                                contents: buffer.as_ref(),
                            },
                        ))
                    )
                }});

                binding_layouts.push(quote!{
                    #render_path::render_resource::BindGroupLayoutEntry {
                        binding: #binding_index,
                        visibility: #render_path::render_resource::ShaderStages::all(),
                        ty: #render_path::render_resource::BindingType::Buffer {
                            ty: #render_path::render_resource::BufferBindingType::Uniform,
                            has_dynamic_offset: false,
                            min_binding_size: Some(<#field_ty as #render_path::render_resource::ShaderType>::min_size()),
                        },
                        count: None,
                    }
                });
            // multi-field uniform bindings for a given index require an intermediate struct to derive ShaderType
            } else {
                let uniform_struct_name = Ident::new(
                    &format!("_{struct_name}AsBindGroupUniformStructBindGroup{binding_index}"),
                    Span::call_site(),
                );

                let field_name = uniform_fields.iter().map(|f| f.ident.as_ref().unwrap());
                let field_type = uniform_fields.iter().map(|f| &f.ty);
                field_struct_impls.push(quote! {
                    #[derive(#render_path::render_resource::ShaderType)]
                    struct #uniform_struct_name<'a> {
                        #(#field_name: &'a #field_type,)*
                    }
                });

                let field_name = uniform_fields.iter().map(|f| f.ident.as_ref().unwrap());
                binding_impls.push(quote! {{
                    let mut buffer = #render_path::render_resource::encase::UniformBuffer::new(Vec::new());
                    buffer.write(&#uniform_struct_name {
                        #(#field_name: &self.#field_name,)*
                    }).unwrap();
                    (
                        #binding_index,
                        #render_path::render_resource::OwnedBindingResource::Buffer(render_device.create_buffer_with_data(
                            &#render_path::render_resource::BufferInitDescriptor {
                                label: None,
                                usage: #render_path::render_resource::BufferUsages::COPY_DST | #render_path::render_resource::BufferUsages::UNIFORM,
                                contents: buffer.as_ref(),
                            },
                        ))
                    )
                }});

                binding_layouts.push(quote!{
                    #render_path::render_resource::BindGroupLayoutEntry {
                        binding: #binding_index,
                        visibility: #render_path::render_resource::ShaderStages::all(),
                        ty: #render_path::render_resource::BindingType::Buffer {
                            ty: #render_path::render_resource::BufferBindingType::Uniform,
                            has_dynamic_offset: false,
                            min_binding_size: Some(<#uniform_struct_name as #render_path::render_resource::ShaderType>::min_size()),
                        },
                        count: None,
                    }
                });
            }
        }
    }

    let generics = ast.generics;
    let (impl_generics, ty_generics, where_clause) = generics.split_for_impl();

    let (prepared_data, get_prepared_data) = if let Some(prepared) = attr_prepared_data_ident {
        let get_prepared_data = quote! { self.into() };
        (quote! {#prepared}, get_prepared_data)
    } else {
        let prepared_data = quote! { () };
        (prepared_data.clone(), prepared_data)
    };

    Ok(TokenStream::from(quote! {
        #(#field_struct_impls)*

        impl #impl_generics #render_path::render_resource::AsBindGroup for #struct_name #ty_generics #where_clause {
            type Data = #prepared_data;

            fn label() -> Option<&'static str> {
                Some(#struct_name_literal)
            }

            fn unprepared_bind_group(
                &self,
                layout: &#render_path::render_resource::BindGroupLayout,
                render_device: &#render_path::renderer::RenderDevice,
                images: &#render_path::render_asset::RenderAssets<#render_path::texture::Image>,
                fallback_image: &#render_path::texture::FallbackImage,
            ) -> Result<#render_path::render_resource::UnpreparedBindGroup<Self::Data>, #render_path::render_resource::AsBindGroupError> {
                let bindings = vec![#(#binding_impls,)*];

                Ok(#render_path::render_resource::UnpreparedBindGroup {
                    bindings,
                    data: #get_prepared_data,
                })
            }

            fn bind_group_layout_entries(render_device: &#render_path::renderer::RenderDevice) -> Vec<#render_path::render_resource::BindGroupLayoutEntry> {
                vec![#(#binding_layouts,)*]
            }
        }
    }))
}

fn get_fallback_image(
    render_path: &syn::Path,
    dimension: BindingTextureDimension,
) -> proc_macro2::TokenStream {
    quote! {
        match #render_path::render_resource::#dimension {
            #render_path::render_resource::TextureViewDimension::D1 => &fallback_image.d1,
            #render_path::render_resource::TextureViewDimension::D2 => &fallback_image.d2,
            #render_path::render_resource::TextureViewDimension::D2Array => &fallback_image.d2_array,
            #render_path::render_resource::TextureViewDimension::Cube => &fallback_image.cube,
            #render_path::render_resource::TextureViewDimension::CubeArray => &fallback_image.cube_array,
            #render_path::render_resource::TextureViewDimension::D3 => &fallback_image.d3,
        }
    }
}

/// Represents the arguments for the `uniform` binding attribute.
///
/// If parsed, represents an attribute
/// like `#[uniform(LitInt, Ident)]`
struct UniformBindingMeta {
    lit_int: LitInt,
    _comma: Comma,
    ident: Ident,
}

/// Represents the arguments for any general binding attribute.
///
/// If parsed, represents an attribute
/// like `#[foo(LitInt, ...)]` where the rest is optional [`Meta`].
enum BindingMeta {
    IndexOnly(LitInt),
    IndexWithOptions(BindingIndexOptions),
}

/// Represents the arguments for an attribute with a list of arguments.
///
/// This represents, for example, `#[texture(0, dimension = "2d_array")]`.
struct BindingIndexOptions {
    lit_int: LitInt,
    _comma: Comma,
    meta_list: Punctuated<Meta, Comma>,
}

impl Parse for BindingMeta {
    fn parse(input: ParseStream) -> Result<Self> {
        if input.peek2(Comma) {
            input.parse().map(Self::IndexWithOptions)
        } else {
            input.parse().map(Self::IndexOnly)
        }
    }
}

impl Parse for BindingIndexOptions {
    fn parse(input: ParseStream) -> Result<Self> {
        Ok(Self {
            lit_int: input.parse()?,
            _comma: input.parse()?,
            meta_list: input.parse_terminated(Meta::parse, Comma)?,
        })
    }
}

impl Parse for UniformBindingMeta {
    fn parse(input: ParseStream) -> Result<Self> {
        Ok(Self {
            lit_int: input.parse()?,
            _comma: input.parse()?,
            ident: input.parse()?,
        })
    }
}

fn get_uniform_binding_attr(attr: &syn::Attribute) -> Result<(u32, Ident)> {
    let uniform_binding_meta = attr.parse_args_with(UniformBindingMeta::parse)?;

    let binding_index = uniform_binding_meta.lit_int.base10_parse()?;
    let ident = uniform_binding_meta.ident;

    Ok((binding_index, ident))
}

fn get_binding_nested_attr(attr: &syn::Attribute) -> Result<(u32, Vec<Meta>)> {
    let binding_meta = attr.parse_args_with(BindingMeta::parse)?;

    match binding_meta {
        BindingMeta::IndexOnly(lit_int) => Ok((lit_int.base10_parse()?, Vec::new())),
        BindingMeta::IndexWithOptions(BindingIndexOptions {
            lit_int,
            _comma: _,
            meta_list,
        }) => Ok((lit_int.base10_parse()?, meta_list.into_iter().collect())),
    }
}

#[derive(Default)]
enum ShaderStageVisibility {
    #[default]
    All,
    None,
    Flags(VisibilityFlags),
}

#[derive(Default)]
struct VisibilityFlags {
    vertex: bool,
    fragment: bool,
    compute: bool,
}

impl ShaderStageVisibility {
    fn vertex_fragment() -> Self {
        Self::Flags(VisibilityFlags::vertex_fragment())
    }
}

impl VisibilityFlags {
    fn vertex_fragment() -> Self {
        Self {
            vertex: true,
            fragment: true,
            ..Default::default()
        }
    }
}

impl ShaderStageVisibility {
    fn hygienic_quote(&self, path: &proc_macro2::TokenStream) -> proc_macro2::TokenStream {
        match self {
            ShaderStageVisibility::All => quote! { #path::ShaderStages::all() },
            ShaderStageVisibility::None => quote! { #path::ShaderStages::NONE },
            ShaderStageVisibility::Flags(flags) => {
                let mut quoted = Vec::new();

                if flags.vertex {
                    quoted.push(quote! { #path::ShaderStages::VERTEX });
                }
                if flags.fragment {
                    quoted.push(quote! { #path::ShaderStages::FRAGMENT });
                }
                if flags.compute {
                    quoted.push(quote! { #path::ShaderStages::COMPUTE });
                }

                quote! { #(#quoted)|* }
            }
        }
    }
}

const VISIBILITY: Symbol = Symbol("visibility");
const VISIBILITY_VERTEX: Symbol = Symbol("vertex");
const VISIBILITY_FRAGMENT: Symbol = Symbol("fragment");
const VISIBILITY_COMPUTE: Symbol = Symbol("compute");
const VISIBILITY_ALL: Symbol = Symbol("all");
const VISIBILITY_NONE: Symbol = Symbol("none");

fn get_visibility_flag_value(meta_list: &MetaList) -> Result<ShaderStageVisibility> {
    let mut flags = Vec::new();

    meta_list.parse_nested_meta(|meta| {
        flags.push(meta.path);
        Ok(())
    })?;

    if flags.is_empty() {
        return Err(Error::new_spanned(
            meta_list,
            "Invalid visibility format. Must be `visibility(flags)`, flags can be `all`, `none`, or a list-combination of `vertex`, `fragment` and/or `compute`."
        ));
    }

    if flags.len() == 1 {
        if let Some(flag) = flags.get(0) {
            if flag == VISIBILITY_ALL {
                return Ok(ShaderStageVisibility::All);
            } else if flag == VISIBILITY_NONE {
                return Ok(ShaderStageVisibility::None);
            }
        }
    }

    let mut visibility = VisibilityFlags::default();

    for flag in flags {
        if flag == VISIBILITY_VERTEX {
            visibility.vertex = true;
        } else if flag == VISIBILITY_FRAGMENT {
            visibility.fragment = true;
        } else if flag == VISIBILITY_COMPUTE {
            visibility.compute = true;
        } else {
            return Err(Error::new_spanned(
                flag,
                "Not a valid visibility flag. Must be `all`, `none`, or a list-combination of `vertex`, `fragment` and/or `compute`."
            ));
        }
    }

    Ok(ShaderStageVisibility::Flags(visibility))
}

#[derive(Clone, Copy, Default)]
enum BindingTextureDimension {
    D1,
    #[default]
    D2,
    D2Array,
    Cube,
    CubeArray,
    D3,
}

enum BindingTextureSampleType {
    Float { filterable: bool },
    Depth,
    Sint,
    Uint,
}

impl ToTokens for BindingTextureDimension {
    fn to_tokens(&self, tokens: &mut proc_macro2::TokenStream) {
        tokens.extend(match self {
            BindingTextureDimension::D1 => quote! { TextureViewDimension::D1 },
            BindingTextureDimension::D2 => quote! { TextureViewDimension::D2 },
            BindingTextureDimension::D2Array => quote! { TextureViewDimension::D2Array },
            BindingTextureDimension::Cube => quote! { TextureViewDimension::Cube },
            BindingTextureDimension::CubeArray => quote! { TextureViewDimension::CubeArray },
            BindingTextureDimension::D3 => quote! { TextureViewDimension::D3 },
        });
    }
}

impl ToTokens for BindingTextureSampleType {
    fn to_tokens(&self, tokens: &mut proc_macro2::TokenStream) {
        tokens.extend(match self {
            BindingTextureSampleType::Float { filterable } => {
                quote! { TextureSampleType::Float { filterable: #filterable } }
            }
            BindingTextureSampleType::Depth => quote! { TextureSampleType::Depth },
            BindingTextureSampleType::Sint => quote! { TextureSampleType::Sint },
            BindingTextureSampleType::Uint => quote! { TextureSampleType::Uint },
        });
    }
}

struct TextureAttrs {
    dimension: BindingTextureDimension,
    sample_type: BindingTextureSampleType,
    multisampled: bool,
    visibility: ShaderStageVisibility,
}

impl Default for BindingTextureSampleType {
    fn default() -> Self {
        BindingTextureSampleType::Float { filterable: true }
    }
}

impl Default for TextureAttrs {
    fn default() -> Self {
        Self {
            dimension: Default::default(),
            sample_type: Default::default(),
            multisampled: true,
            visibility: Default::default(),
        }
    }
}

const DIMENSION: Symbol = Symbol("dimension");
const SAMPLE_TYPE: Symbol = Symbol("sample_type");
const FILTERABLE: Symbol = Symbol("filterable");
const MULTISAMPLED: Symbol = Symbol("multisampled");

// Values for `dimension` attribute.
const DIM_1D: &str = "1d";
const DIM_2D: &str = "2d";
const DIM_3D: &str = "3d";
const DIM_2D_ARRAY: &str = "2d_array";
const DIM_CUBE: &str = "cube";
const DIM_CUBE_ARRAY: &str = "cube_array";

// Values for sample `type` attribute.
const FLOAT: &str = "float";
const DEPTH: &str = "depth";
const S_INT: &str = "s_int";
const U_INT: &str = "u_int";

fn get_texture_attrs(metas: Vec<Meta>) -> Result<TextureAttrs> {
    let mut dimension = Default::default();
    let mut sample_type = Default::default();
    let mut multisampled = Default::default();
    let mut filterable = None;
    let mut filterable_ident = None;

    let mut visibility = ShaderStageVisibility::vertex_fragment();

    for meta in metas {
        use syn::Meta::{List, NameValue};
        match meta {
            // Parse #[texture(0, dimension = "...")].
            NameValue(m) if m.path == DIMENSION => {
                let value = get_lit_str(DIMENSION, &m.value)?;
                dimension = get_texture_dimension_value(value)?;
            }
            // Parse #[texture(0, sample_type = "...")].
            NameValue(m) if m.path == SAMPLE_TYPE => {
                let value = get_lit_str(SAMPLE_TYPE, &m.value)?;
                sample_type = get_texture_sample_type_value(value)?;
            }
            // Parse #[texture(0, multisampled = "...")].
            NameValue(m) if m.path == MULTISAMPLED => {
                multisampled = get_lit_bool(MULTISAMPLED, &m.value)?;
            }
            // Parse #[texture(0, filterable = "...")].
            NameValue(m) if m.path == FILTERABLE => {
                filterable = get_lit_bool(FILTERABLE, &m.value)?.into();
                filterable_ident = m.path.into();
            }
            // Parse #[texture(0, visibility(...))].
            List(m) if m.path == VISIBILITY => {
                visibility = get_visibility_flag_value(&m)?;
            }
            NameValue(m) => {
                return Err(Error::new_spanned(
                    m.path,
                    "Not a valid name. Available attributes: `dimension`, `sample_type`, `multisampled`, or `filterable`."
                ));
            }
            _ => {
                return Err(Error::new_spanned(
                    meta,
                    "Not a name value pair: `foo = \"...\"`",
                ));
            }
        }
    }

    // Resolve `filterable` since the float
    // sample type is the one that contains the value.
    if let Some(filterable) = filterable {
        let path = filterable_ident.unwrap();
        match sample_type {
            BindingTextureSampleType::Float { filterable: _ } => {
                sample_type = BindingTextureSampleType::Float { filterable }
            }
            _ => {
                return Err(Error::new_spanned(
                    path,
                    "Type must be `float` to use the `filterable` attribute.",
                ));
            }
        };
    }

    Ok(TextureAttrs {
        dimension,
        sample_type,
        multisampled,
        visibility,
    })
}

fn get_texture_dimension_value(lit_str: &LitStr) -> Result<BindingTextureDimension> {
    match lit_str.value().as_str() {
        DIM_1D => Ok(BindingTextureDimension::D1),
        DIM_2D => Ok(BindingTextureDimension::D2),
        DIM_2D_ARRAY => Ok(BindingTextureDimension::D2Array),
        DIM_3D => Ok(BindingTextureDimension::D3),
        DIM_CUBE => Ok(BindingTextureDimension::Cube),
        DIM_CUBE_ARRAY => Ok(BindingTextureDimension::CubeArray),

        _ => Err(Error::new_spanned(
            lit_str,
            "Not a valid dimension. Must be `1d`, `2d`, `2d_array`, `3d`, `cube` or `cube_array`.",
        )),
    }
}

fn get_texture_sample_type_value(lit_str: &LitStr) -> Result<BindingTextureSampleType> {
    match lit_str.value().as_str() {
        FLOAT => Ok(BindingTextureSampleType::Float { filterable: true }),
        DEPTH => Ok(BindingTextureSampleType::Depth),
        S_INT => Ok(BindingTextureSampleType::Sint),
        U_INT => Ok(BindingTextureSampleType::Uint),

        _ => Err(Error::new_spanned(
            lit_str,
            "Not a valid sample type. Must be `float`, `depth`, `s_int` or `u_int`.",
        )),
    }
}

#[derive(Default)]
struct SamplerAttrs {
    sampler_binding_type: SamplerBindingType,
    visibility: ShaderStageVisibility,
}

#[derive(Default)]
enum SamplerBindingType {
    #[default]
    Filtering,
    NonFiltering,
    Comparison,
}

impl ToTokens for SamplerBindingType {
    fn to_tokens(&self, tokens: &mut proc_macro2::TokenStream) {
        tokens.extend(match self {
            SamplerBindingType::Filtering => quote! { SamplerBindingType::Filtering },
            SamplerBindingType::NonFiltering => quote! { SamplerBindingType::NonFiltering },
            SamplerBindingType::Comparison => quote! { SamplerBindingType::Comparison },
        });
    }
}

const SAMPLER_TYPE: Symbol = Symbol("sampler_type");

const FILTERING: &str = "filtering";
const NON_FILTERING: &str = "non_filtering";
const COMPARISON: &str = "comparison";

fn get_sampler_attrs(metas: Vec<Meta>) -> Result<SamplerAttrs> {
    let mut sampler_binding_type = Default::default();
    let mut visibility = ShaderStageVisibility::vertex_fragment();

    for meta in metas {
        use syn::Meta::{List, NameValue};
        match meta {
            // Parse #[sampler(0, sampler_type = "..."))].
            NameValue(m) if m.path == SAMPLER_TYPE => {
                let value = get_lit_str(DIMENSION, &m.value)?;
                sampler_binding_type = get_sampler_binding_type_value(value)?;
            }
            // Parse #[sampler(0, visibility(...))].
            List(m) if m.path == VISIBILITY => {
                visibility = get_visibility_flag_value(&m)?;
            }
            NameValue(m) => {
                return Err(Error::new_spanned(
                    m.path,
                    "Not a valid name. Available attributes: `sampler_type`.",
                ));
            }
            _ => {
                return Err(Error::new_spanned(
                    meta,
                    "Not a name value pair: `foo = \"...\"`",
                ));
            }
        }
    }

    Ok(SamplerAttrs {
        sampler_binding_type,
        visibility,
    })
}

fn get_sampler_binding_type_value(lit_str: &LitStr) -> Result<SamplerBindingType> {
    match lit_str.value().as_str() {
        FILTERING => Ok(SamplerBindingType::Filtering),
        NON_FILTERING => Ok(SamplerBindingType::NonFiltering),
        COMPARISON => Ok(SamplerBindingType::Comparison),

        _ => Err(Error::new_spanned(
            lit_str,
            "Not a valid dimension. Must be `filtering`, `non_filtering`, or `comparison`.",
        )),
    }
}

#[derive(Default)]
struct StorageAttrs {
    visibility: ShaderStageVisibility,
    read_only: bool,
    buffer: bool,
}

const READ_ONLY: Symbol = Symbol("read_only");
const BUFFER: Symbol = Symbol("buffer");

fn get_storage_binding_attr(metas: Vec<Meta>) -> Result<StorageAttrs> {
    let mut visibility = ShaderStageVisibility::vertex_fragment();
    let mut read_only = false;
    let mut buffer = false;

    for meta in metas {
        use syn::{Meta::List, Meta::Path};
        match meta {
            // Parse #[storage(0, visibility(...))].
            List(m) if m.path == VISIBILITY => {
                visibility = get_visibility_flag_value(&m)?;
            }
            Path(path) if path == READ_ONLY => {
                read_only = true;
            }
            Path(path) if path == BUFFER => {
                buffer = true;
            }
            _ => {
                return Err(Error::new_spanned(
                    meta,
                    "Not a valid attribute. Available attributes: `read_only`, `visibility`",
                ));
            }
        }
    }

    Ok(StorageAttrs {
        visibility,
        read_only,
        buffer,
    })
}<|MERGE_RESOLUTION|>--- conflicted
+++ resolved
@@ -269,7 +269,6 @@
                     let fallback_image = get_fallback_image(&render_path, *dimension);
 
                     binding_impls.push(quote! {
-<<<<<<< HEAD
                         (
                             #binding_index,
                             #render_path::render_resource::OwnedBindingResource::TextureView({
@@ -277,20 +276,10 @@
                                 if let Some(handle) = handle {
                                     images.get(handle).ok_or_else(|| #render_path::render_resource::AsBindGroupError::RetryNextUpdate)?.texture_view.clone()
                                 } else {
-                                    fallback_image.texture_view.clone()
+                                    #fallback_image.texture_view.clone()
                                 }
                             })
                         )
-=======
-                        #render_path::render_resource::OwnedBindingResource::TextureView({
-                            let handle: Option<&#asset_path::Handle<#render_path::texture::Image>> = (&self.#field_name).into();
-                            if let Some(handle) = handle {
-                                images.get(handle).ok_or_else(|| #render_path::render_resource::AsBindGroupError::RetryNextUpdate)?.texture_view.clone()
-                            } else {
-                                #fallback_image.texture_view.clone()
-                            }
-                        })
->>>>>>> 365cf311
                     });
 
                     binding_layouts.push(quote! {
@@ -322,7 +311,6 @@
                     let fallback_image = get_fallback_image(&render_path, *dimension);
 
                     binding_impls.push(quote! {
-<<<<<<< HEAD
                         (
                             #binding_index,
                             #render_path::render_resource::OwnedBindingResource::Sampler({
@@ -330,20 +318,10 @@
                                 if let Some(handle) = handle {
                                     images.get(handle).ok_or_else(|| #render_path::render_resource::AsBindGroupError::RetryNextUpdate)?.sampler.clone()
                                 } else {
-                                    fallback_image.sampler.clone()
+                                    #fallback_image.sampler.clone()
                                 }
                             })
                         )
-=======
-                        #render_path::render_resource::OwnedBindingResource::Sampler({
-                            let handle: Option<&#asset_path::Handle<#render_path::texture::Image>> = (&self.#field_name).into();
-                            if let Some(handle) = handle {
-                                images.get(handle).ok_or_else(|| #render_path::render_resource::AsBindGroupError::RetryNextUpdate)?.sampler.clone()
-                            } else {
-                                #fallback_image.sampler.clone()
-                            }
-                        })
->>>>>>> 365cf311
                     });
 
                     binding_layouts.push(quote!{
