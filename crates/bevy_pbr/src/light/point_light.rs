--- conflicted
+++ resolved
@@ -71,7 +71,6 @@
     /// shadow map's texel size so that it can be small close to the camera and gets larger further
     /// away.
     pub shadow_normal_bias: f32,
-<<<<<<< HEAD
     /// The degree to which this light is monochromatic. A value of 0.0 means this light is perfectly polychromatic,
     /// while a value of 1.0 means this light is perfectly monochromatic.
     ///
@@ -79,7 +78,6 @@
     /// Combining non-zero values with non-spectral colors is not physically correct, but can be used for artistic effect.
     #[cfg(feature = "spectral_lighting")]
     pub monochromaticity: f32,
-=======
 
     /// The distance from the light to near Z plane in the shadow map.
     ///
@@ -88,7 +86,6 @@
     ///
     /// This only has an effect if shadows are enabled.
     pub shadow_map_near_z: f32,
->>>>>>> d7ea5b6a
 }
 
 impl Default for PointLight {
@@ -105,12 +102,9 @@
             soft_shadows_enabled: false,
             shadow_depth_bias: Self::DEFAULT_SHADOW_DEPTH_BIAS,
             shadow_normal_bias: Self::DEFAULT_SHADOW_NORMAL_BIAS,
-<<<<<<< HEAD
             #[cfg(feature = "spectral_lighting")]
             monochromaticity: 0.0,
-=======
             shadow_map_near_z: Self::DEFAULT_SHADOW_MAP_NEAR_Z,
->>>>>>> d7ea5b6a
         }
     }
 }
