use crate::{
    render, AlphaMode, DrawMesh, DrawPrepass, EnvironmentMapLight, MeshPipeline, MeshPipelineKey,
    PrepassPipelinePlugin, PrepassPlugin, RenderMeshInstances, ScreenSpaceAmbientOcclusionSettings,
    SetMeshBindGroup, SetMeshViewBindGroup, Shadow, ShadowFilteringMethod,
};
use bevy_app::{App, Plugin};
use bevy_asset::{Asset, AssetApp, AssetEvent, AssetId, AssetServer, Assets, Handle};
use bevy_core_pipeline::{
    core_3d::{
        AlphaMask3d, Camera3d, Opaque3d, ScreenSpaceTransmissionQuality, Transmissive3d,
        Transparent3d,
    },
    prepass::{DeferredPrepass, DepthPrepass, MotionVectorPrepass, NormalPrepass},
    tonemapping::{DebandDither, Tonemapping},
};
use bevy_derive::{Deref, DerefMut};
use bevy_ecs::{
    prelude::*,
    system::{lifetimeless::SRes, SystemParamItem},
};
use bevy_reflect::Reflect;
use bevy_render::{
<<<<<<< HEAD
    camera::TemporalJitter,
=======
    camera::Projection,
>>>>>>> af37ab51
    extract_instances::{ExtractInstancesPlugin, ExtractedInstances},
    extract_resource::ExtractResource,
    mesh::{Mesh, MeshVertexBufferLayout},
    prelude::Image,
    render_asset::{prepare_assets, RenderAssets},
    render_phase::{
        AddRenderCommand, DrawFunctions, PhaseItem, RenderCommand, RenderCommandResult,
        RenderPhase, SetItemPipeline, TrackedRenderPass,
    },
    render_resource::{
        AsBindGroup, AsBindGroupError, BindGroup, BindGroupId, BindGroupLayout,
        OwnedBindingResource, PipelineCache, RenderPipelineDescriptor, Shader, ShaderRef,
        SpecializedMeshPipeline, SpecializedMeshPipelineError, SpecializedMeshPipelines,
    },
    renderer::RenderDevice,
    texture::FallbackImage,
    view::{ExtractedView, Msaa, VisibleEntities},
    Extract, ExtractSchedule, Render, RenderApp, RenderSet,
};
use bevy_utils::{tracing::error, HashMap, HashSet};
use std::hash::Hash;
use std::marker::PhantomData;

/// Materials are used alongside [`MaterialPlugin`] and [`MaterialMeshBundle`](crate::MaterialMeshBundle)
/// to spawn entities that are rendered with a specific [`Material`] type. They serve as an easy to use high level
/// way to render [`Mesh`] entities with custom shader logic.
///
/// Materials must implement [`AsBindGroup`] to define how data will be transferred to the GPU and bound in shaders.
/// [`AsBindGroup`] can be derived, which makes generating bindings straightforward. See the [`AsBindGroup`] docs for details.
///
/// # Example
///
/// Here is a simple Material implementation. The [`AsBindGroup`] derive has many features. To see what else is available,
/// check out the [`AsBindGroup`] documentation.
/// ```
/// # use bevy_pbr::{Material, MaterialMeshBundle};
/// # use bevy_ecs::prelude::*;
/// # use bevy_reflect::{TypeUuid, TypePath};
/// # use bevy_render::{render_resource::{AsBindGroup, ShaderRef}, texture::Image, color::Color};
/// # use bevy_asset::{Handle, AssetServer, Assets, Asset};
///
/// #[derive(AsBindGroup, Debug, Clone, Asset, TypePath)]
/// pub struct CustomMaterial {
///     // Uniform bindings must implement `ShaderType`, which will be used to convert the value to
///     // its shader-compatible equivalent. Most core math types already implement `ShaderType`.
///     #[uniform(0)]
///     color: Color,
///     // Images can be bound as textures in shaders. If the Image's sampler is also needed, just
///     // add the sampler attribute with a different binding index.
///     #[texture(1)]
///     #[sampler(2)]
///     color_texture: Handle<Image>,
/// }
///
/// // All functions on `Material` have default impls. You only need to implement the
/// // functions that are relevant for your material.
/// impl Material for CustomMaterial {
///     fn fragment_shader() -> ShaderRef {
///         "shaders/custom_material.wgsl".into()
///     }
/// }
///
/// // Spawn an entity using `CustomMaterial`.
/// fn setup(mut commands: Commands, mut materials: ResMut<Assets<CustomMaterial>>, asset_server: Res<AssetServer>) {
///     commands.spawn(MaterialMeshBundle {
///         material: materials.add(CustomMaterial {
///             color: Color::RED,
///             color_texture: asset_server.load("some_image.png"),
///         }),
///         ..Default::default()
///     });
/// }
/// ```
/// In WGSL shaders, the material's binding would look like this:
///
/// ```wgsl
/// @group(1) @binding(0) var<uniform> color: vec4<f32>;
/// @group(1) @binding(1) var color_texture: texture_2d<f32>;
/// @group(1) @binding(2) var color_sampler: sampler;
/// ```
pub trait Material: Asset + AsBindGroup + Clone + Sized {
    /// Returns this material's vertex shader. If [`ShaderRef::Default`] is returned, the default mesh vertex shader
    /// will be used.
    fn vertex_shader() -> ShaderRef {
        ShaderRef::Default
    }

    /// Returns this material's fragment shader. If [`ShaderRef::Default`] is returned, the default mesh fragment shader
    /// will be used.
    #[allow(unused_variables)]
    fn fragment_shader() -> ShaderRef {
        ShaderRef::Default
    }

    /// Returns this material's [`AlphaMode`]. Defaults to [`AlphaMode::Opaque`].
    #[inline]
    fn alpha_mode(&self) -> AlphaMode {
        AlphaMode::Opaque
    }

    /// Returns if this material should be rendered by the deferred or forward renderer.
    /// for `AlphaMode::Opaque` or `AlphaMode::Mask` materials.
    /// If `OpaqueRendererMethod::Auto`, it will default to what is selected in the `DefaultOpaqueRendererMethod` resource.
    #[inline]
    fn opaque_render_method(&self) -> OpaqueRendererMethod {
        OpaqueRendererMethod::Forward
    }

    #[inline]
    /// Add a bias to the view depth of the mesh which can be used to force a specific render order.
    /// for meshes with similar depth, to avoid z-fighting.
    /// The bias is in depth-texture units so large values may be needed to overcome small depth differences.
    fn depth_bias(&self) -> f32 {
        0.0
    }

    #[inline]
    /// Returns whether the material would like to read from [`ViewTransmissionTexture`](bevy_core_pipeline::core_3d::ViewTransmissionTexture).
    ///
    /// This allows taking color output from the [`Opaque3d`] pass as an input, (for screen-space transmission) but requires
    /// rendering to take place in a separate [`Transmissive3d`] pass.
    fn reads_view_transmission_texture(&self) -> bool {
        false
    }

    /// Returns this material's prepass vertex shader. If [`ShaderRef::Default`] is returned, the default prepass vertex shader
    /// will be used.
    ///
    /// This is used for the various [prepasses](bevy_core_pipeline::prepass) as well as for generating the depth maps
    /// required for shadow mapping.
    fn prepass_vertex_shader() -> ShaderRef {
        ShaderRef::Default
    }

    /// Returns this material's prepass fragment shader. If [`ShaderRef::Default`] is returned, the default prepass fragment shader
    /// will be used.
    ///
    /// This is used for the various [prepasses](bevy_core_pipeline::prepass) as well as for generating the depth maps
    /// required for shadow mapping.
    #[allow(unused_variables)]
    fn prepass_fragment_shader() -> ShaderRef {
        ShaderRef::Default
    }

    /// Returns this material's deferred vertex shader. If [`ShaderRef::Default`] is returned, the default deferred vertex shader
    /// will be used.
    fn deferred_vertex_shader() -> ShaderRef {
        ShaderRef::Default
    }

    /// Returns this material's deferred fragment shader. If [`ShaderRef::Default`] is returned, the default deferred fragment shader
    /// will be used.
    #[allow(unused_variables)]
    fn deferred_fragment_shader() -> ShaderRef {
        ShaderRef::Default
    }

    /// Customizes the default [`RenderPipelineDescriptor`] for a specific entity using the entity's
    /// [`MaterialPipelineKey`] and [`MeshVertexBufferLayout`] as input.
    #[allow(unused_variables)]
    #[inline]
    fn specialize(
        pipeline: &MaterialPipeline<Self>,
        descriptor: &mut RenderPipelineDescriptor,
        layout: &MeshVertexBufferLayout,
        key: MaterialPipelineKey<Self>,
    ) -> Result<(), SpecializedMeshPipelineError> {
        Ok(())
    }
}

/// Adds the necessary ECS resources and render logic to enable rendering entities using the given [`Material`]
/// asset type.
pub struct MaterialPlugin<M: Material> {
    /// Controls if the prepass is enabled for the Material.
    /// For more information about what a prepass is, see the [`bevy_core_pipeline::prepass`] docs.
    ///
    /// When it is enabled, it will automatically add the [`PrepassPlugin`]
    /// required to make the prepass work on this Material.
    pub prepass_enabled: bool,
    pub _marker: PhantomData<M>,
}

impl<M: Material> Default for MaterialPlugin<M> {
    fn default() -> Self {
        Self {
            prepass_enabled: true,
            _marker: Default::default(),
        }
    }
}

impl<M: Material> Plugin for MaterialPlugin<M>
where
    M::Data: PartialEq + Eq + Hash + Clone,
{
    fn build(&self, app: &mut App) {
        app.init_asset::<M>()
            .add_plugins(ExtractInstancesPlugin::<AssetId<M>>::extract_visible());

        if let Ok(render_app) = app.get_sub_app_mut(RenderApp) {
            render_app
                .init_resource::<DrawFunctions<Shadow>>()
                .add_render_command::<Shadow, DrawPrepass<M>>()
                .add_render_command::<Transmissive3d, DrawMaterial<M>>()
                .add_render_command::<Transparent3d, DrawMaterial<M>>()
                .add_render_command::<Opaque3d, DrawMaterial<M>>()
                .add_render_command::<AlphaMask3d, DrawMaterial<M>>()
                .init_resource::<ExtractedMaterials<M>>()
                .init_resource::<RenderMaterials<M>>()
                .init_resource::<SpecializedMeshPipelines<MaterialPipeline<M>>>()
                .add_systems(ExtractSchedule, extract_materials::<M>)
                .add_systems(
                    Render,
                    (
                        prepare_materials::<M>
                            .in_set(RenderSet::PrepareAssets)
                            .after(prepare_assets::<Image>),
                        render::queue_shadows::<M>
                            .in_set(RenderSet::QueueMeshes)
                            .after(prepare_materials::<M>),
                        queue_material_meshes::<M>
                            .in_set(RenderSet::QueueMeshes)
                            .after(prepare_materials::<M>),
                    ),
                );
        }

        // PrepassPipelinePlugin is required for shadow mapping and the optional PrepassPlugin
        app.add_plugins(PrepassPipelinePlugin::<M>::default());

        if self.prepass_enabled {
            app.add_plugins(PrepassPlugin::<M>::default());
        }
    }

    fn finish(&self, app: &mut App) {
        if let Ok(render_app) = app.get_sub_app_mut(RenderApp) {
            render_app.init_resource::<MaterialPipeline<M>>();
        }
    }
}

/// A key uniquely identifying a specialized [`MaterialPipeline`].
pub struct MaterialPipelineKey<M: Material> {
    pub mesh_key: MeshPipelineKey,
    pub bind_group_data: M::Data,
}

impl<M: Material> Eq for MaterialPipelineKey<M> where M::Data: PartialEq {}

impl<M: Material> PartialEq for MaterialPipelineKey<M>
where
    M::Data: PartialEq,
{
    fn eq(&self, other: &Self) -> bool {
        self.mesh_key == other.mesh_key && self.bind_group_data == other.bind_group_data
    }
}

impl<M: Material> Clone for MaterialPipelineKey<M>
where
    M::Data: Clone,
{
    fn clone(&self) -> Self {
        Self {
            mesh_key: self.mesh_key,
            bind_group_data: self.bind_group_data.clone(),
        }
    }
}

impl<M: Material> Hash for MaterialPipelineKey<M>
where
    M::Data: Hash,
{
    fn hash<H: std::hash::Hasher>(&self, state: &mut H) {
        self.mesh_key.hash(state);
        self.bind_group_data.hash(state);
    }
}

/// Render pipeline data for a given [`Material`].
#[derive(Resource)]
pub struct MaterialPipeline<M: Material> {
    pub mesh_pipeline: MeshPipeline,
    pub material_layout: BindGroupLayout,
    pub vertex_shader: Option<Handle<Shader>>,
    pub fragment_shader: Option<Handle<Shader>>,
    pub marker: PhantomData<M>,
}

impl<M: Material> Clone for MaterialPipeline<M> {
    fn clone(&self) -> Self {
        Self {
            mesh_pipeline: self.mesh_pipeline.clone(),
            material_layout: self.material_layout.clone(),
            vertex_shader: self.vertex_shader.clone(),
            fragment_shader: self.fragment_shader.clone(),
            marker: PhantomData,
        }
    }
}

impl<M: Material> SpecializedMeshPipeline for MaterialPipeline<M>
where
    M::Data: PartialEq + Eq + Hash + Clone,
{
    type Key = MaterialPipelineKey<M>;

    fn specialize(
        &self,
        key: Self::Key,
        layout: &MeshVertexBufferLayout,
    ) -> Result<RenderPipelineDescriptor, SpecializedMeshPipelineError> {
        let mut descriptor = self.mesh_pipeline.specialize(key.mesh_key, layout)?;
        if let Some(vertex_shader) = &self.vertex_shader {
            descriptor.vertex.shader = vertex_shader.clone();
        }

        if let Some(fragment_shader) = &self.fragment_shader {
            descriptor.fragment.as_mut().unwrap().shader = fragment_shader.clone();
        }

        descriptor.layout.insert(1, self.material_layout.clone());

        M::specialize(self, &mut descriptor, layout, key)?;
        Ok(descriptor)
    }
}

impl<M: Material> FromWorld for MaterialPipeline<M> {
    fn from_world(world: &mut World) -> Self {
        let asset_server = world.resource::<AssetServer>();
        let render_device = world.resource::<RenderDevice>();

        MaterialPipeline {
            mesh_pipeline: world.resource::<MeshPipeline>().clone(),
            material_layout: M::bind_group_layout(render_device),
            vertex_shader: match M::vertex_shader() {
                ShaderRef::Default => None,
                ShaderRef::Handle(handle) => Some(handle),
                ShaderRef::Path(path) => Some(asset_server.load(path)),
            },
            fragment_shader: match M::fragment_shader() {
                ShaderRef::Default => None,
                ShaderRef::Handle(handle) => Some(handle),
                ShaderRef::Path(path) => Some(asset_server.load(path)),
            },
            marker: PhantomData,
        }
    }
}

type DrawMaterial<M> = (
    SetItemPipeline,
    SetMeshViewBindGroup<0>,
    SetMaterialBindGroup<M, 1>,
    SetMeshBindGroup<2>,
    DrawMesh,
);

/// Sets the bind group for a given [`Material`] at the configured `I` index.
pub struct SetMaterialBindGroup<M: Material, const I: usize>(PhantomData<M>);
impl<P: PhaseItem, M: Material, const I: usize> RenderCommand<P> for SetMaterialBindGroup<M, I> {
    type Param = (SRes<RenderMaterials<M>>, SRes<RenderMaterialInstances<M>>);
    type ViewWorldQuery = ();
    type ItemWorldQuery = ();

    #[inline]
    fn render<'w>(
        item: &P,
        _view: (),
        _item_query: (),
        (materials, material_instances): SystemParamItem<'w, '_, Self::Param>,
        pass: &mut TrackedRenderPass<'w>,
    ) -> RenderCommandResult {
        let materials = materials.into_inner();
        let material_instances = material_instances.into_inner();

        let Some(material_asset_id) = material_instances.get(&item.entity()) else {
            return RenderCommandResult::Failure;
        };
        let Some(material) = materials.get(material_asset_id) else {
            return RenderCommandResult::Failure;
        };
        pass.set_bind_group(I, &material.bind_group, &[]);
        RenderCommandResult::Success
    }
}

pub type RenderMaterialInstances<M> = ExtractedInstances<AssetId<M>>;

const fn alpha_mode_pipeline_key(alpha_mode: AlphaMode) -> MeshPipelineKey {
    match alpha_mode {
        // Premultiplied and Add share the same pipeline key
        // They're made distinct in the PBR shader, via `premultiply_alpha()`
        AlphaMode::Premultiplied | AlphaMode::Add => MeshPipelineKey::BLEND_PREMULTIPLIED_ALPHA,
        AlphaMode::Blend => MeshPipelineKey::BLEND_ALPHA,
        AlphaMode::Multiply => MeshPipelineKey::BLEND_MULTIPLY,
        AlphaMode::Mask(_) => MeshPipelineKey::MAY_DISCARD,
        _ => MeshPipelineKey::NONE,
    }
}

const fn tonemapping_pipeline_key(tonemapping: Tonemapping) -> MeshPipelineKey {
    match tonemapping {
        Tonemapping::None => MeshPipelineKey::TONEMAP_METHOD_NONE,
        Tonemapping::Reinhard => MeshPipelineKey::TONEMAP_METHOD_REINHARD,
        Tonemapping::ReinhardLuminance => MeshPipelineKey::TONEMAP_METHOD_REINHARD_LUMINANCE,
        Tonemapping::AcesFitted => MeshPipelineKey::TONEMAP_METHOD_ACES_FITTED,
        Tonemapping::AgX => MeshPipelineKey::TONEMAP_METHOD_AGX,
        Tonemapping::SomewhatBoringDisplayTransform => {
            MeshPipelineKey::TONEMAP_METHOD_SOMEWHAT_BORING_DISPLAY_TRANSFORM
        }
        Tonemapping::TonyMcMapface => MeshPipelineKey::TONEMAP_METHOD_TONY_MC_MAPFACE,
        Tonemapping::BlenderFilmic => MeshPipelineKey::TONEMAP_METHOD_BLENDER_FILMIC,
    }
}

const fn screen_space_specular_transmission_pipeline_key(
    screen_space_transmissive_blur_quality: ScreenSpaceTransmissionQuality,
) -> MeshPipelineKey {
    match screen_space_transmissive_blur_quality {
        ScreenSpaceTransmissionQuality::Low => {
            MeshPipelineKey::SCREEN_SPACE_SPECULAR_TRANSMISSION_LOW
        }
        ScreenSpaceTransmissionQuality::Medium => {
            MeshPipelineKey::SCREEN_SPACE_SPECULAR_TRANSMISSION_MEDIUM
        }
        ScreenSpaceTransmissionQuality::High => {
            MeshPipelineKey::SCREEN_SPACE_SPECULAR_TRANSMISSION_HIGH
        }
        ScreenSpaceTransmissionQuality::Ultra => {
            MeshPipelineKey::SCREEN_SPACE_SPECULAR_TRANSMISSION_ULTRA
        }
    }
}

#[allow(clippy::too_many_arguments)]
pub fn queue_material_meshes<M: Material>(
    opaque_draw_functions: Res<DrawFunctions<Opaque3d>>,
    alpha_mask_draw_functions: Res<DrawFunctions<AlphaMask3d>>,
    transmissive_draw_functions: Res<DrawFunctions<Transmissive3d>>,
    transparent_draw_functions: Res<DrawFunctions<Transparent3d>>,
    material_pipeline: Res<MaterialPipeline<M>>,
    mut pipelines: ResMut<SpecializedMeshPipelines<MaterialPipeline<M>>>,
    pipeline_cache: Res<PipelineCache>,
    msaa: Res<Msaa>,
    render_meshes: Res<RenderAssets<Mesh>>,
    render_materials: Res<RenderMaterials<M>>,
    mut render_mesh_instances: ResMut<RenderMeshInstances>,
    render_material_instances: Res<RenderMaterialInstances<M>>,
    images: Res<RenderAssets<Image>>,
    mut views: Query<(
        &ExtractedView,
        &VisibleEntities,
        Option<&Tonemapping>,
        Option<&DebandDither>,
        Option<&EnvironmentMapLight>,
        Option<&ShadowFilteringMethod>,
        Option<&ScreenSpaceAmbientOcclusionSettings>,
        (
            Has<NormalPrepass>,
            Has<DepthPrepass>,
            Has<MotionVectorPrepass>,
            Has<DeferredPrepass>,
        ),
<<<<<<< HEAD
        Option<&Camera3d>,
        Option<&TemporalJitter>,
=======
        Option<&TemporalAntiAliasSettings>,
        Option<&Projection>,
>>>>>>> af37ab51
        &mut RenderPhase<Opaque3d>,
        &mut RenderPhase<AlphaMask3d>,
        &mut RenderPhase<Transmissive3d>,
        &mut RenderPhase<Transparent3d>,
    )>,
) where
    M::Data: PartialEq + Eq + Hash + Clone,
{
    for (
        view,
        visible_entities,
        tonemapping,
        dither,
        environment_map,
        shadow_filter_method,
        ssao,
        (normal_prepass, depth_prepass, motion_vector_prepass, deferred_prepass),
<<<<<<< HEAD
        camera_3d,
        temporal_jitter,
=======
        taa_settings,
        projection,
>>>>>>> af37ab51
        mut opaque_phase,
        mut alpha_mask_phase,
        mut transmissive_phase,
        mut transparent_phase,
    ) in &mut views
    {
        let draw_opaque_pbr = opaque_draw_functions.read().id::<DrawMaterial<M>>();
        let draw_alpha_mask_pbr = alpha_mask_draw_functions.read().id::<DrawMaterial<M>>();
        let draw_transmissive_pbr = transmissive_draw_functions.read().id::<DrawMaterial<M>>();
        let draw_transparent_pbr = transparent_draw_functions.read().id::<DrawMaterial<M>>();

        let mut view_key = MeshPipelineKey::from_msaa_samples(msaa.samples())
            | MeshPipelineKey::from_hdr(view.hdr);

        if normal_prepass {
            view_key |= MeshPipelineKey::NORMAL_PREPASS;
        }

        if depth_prepass {
            view_key |= MeshPipelineKey::DEPTH_PREPASS;
        }

        if motion_vector_prepass {
            view_key |= MeshPipelineKey::MOTION_VECTOR_PREPASS;
        }

        if deferred_prepass {
            view_key |= MeshPipelineKey::DEFERRED_PREPASS;
        }

        if temporal_jitter.is_some() {
            view_key |= MeshPipelineKey::TEMPORAL_JITTER;
        }

        let environment_map_loaded = environment_map.is_some_and(|map| map.is_loaded(&images));

        if environment_map_loaded {
            view_key |= MeshPipelineKey::ENVIRONMENT_MAP;
        }

        if let Some(projection) = projection {
            view_key |= match projection {
                Projection::Perspective(_) => MeshPipelineKey::VIEW_PROJECTION_PERSPECTIVE,
                Projection::Orthographic(_) => MeshPipelineKey::VIEW_PROJECTION_ORTHOGRAPHIC,
            };
        }

        match shadow_filter_method.unwrap_or(&ShadowFilteringMethod::default()) {
            ShadowFilteringMethod::Hardware2x2 => {
                view_key |= MeshPipelineKey::SHADOW_FILTER_METHOD_HARDWARE_2X2;
            }
            ShadowFilteringMethod::Castano13 => {
                view_key |= MeshPipelineKey::SHADOW_FILTER_METHOD_CASTANO_13;
            }
            ShadowFilteringMethod::Jimenez14 => {
                view_key |= MeshPipelineKey::SHADOW_FILTER_METHOD_JIMENEZ_14;
            }
        }

        if !view.hdr {
            if let Some(tonemapping) = tonemapping {
                view_key |= MeshPipelineKey::TONEMAP_IN_SHADER;
                view_key |= tonemapping_pipeline_key(*tonemapping);
            }
            if let Some(DebandDither::Enabled) = dither {
                view_key |= MeshPipelineKey::DEBAND_DITHER;
            }
        }
        if ssao.is_some() {
            view_key |= MeshPipelineKey::SCREEN_SPACE_AMBIENT_OCCLUSION;
        }
        if let Some(camera_3d) = camera_3d {
            view_key |= screen_space_specular_transmission_pipeline_key(
                camera_3d.screen_space_specular_transmission_quality,
            );
        }
        let rangefinder = view.rangefinder3d();
        for visible_entity in &visible_entities.entities {
            let Some(material_asset_id) = render_material_instances.get(visible_entity) else {
                continue;
            };
            let Some(mesh_instance) = render_mesh_instances.get_mut(visible_entity) else {
                continue;
            };
            let Some(mesh) = render_meshes.get(mesh_instance.mesh_asset_id) else {
                continue;
            };
            let Some(material) = render_materials.get(material_asset_id) else {
                continue;
            };

            let forward = match material.properties.render_method {
                OpaqueRendererMethod::Forward => true,
                OpaqueRendererMethod::Deferred => false,
                OpaqueRendererMethod::Auto => unreachable!(),
            };

            let mut mesh_key = view_key;

            mesh_key |= MeshPipelineKey::from_primitive_topology(mesh.primitive_topology);

            if mesh.morph_targets.is_some() {
                mesh_key |= MeshPipelineKey::MORPH_TARGETS;
            }
            mesh_key |= alpha_mode_pipeline_key(material.properties.alpha_mode);

            let pipeline_id = pipelines.specialize(
                &pipeline_cache,
                &material_pipeline,
                MaterialPipelineKey {
                    mesh_key,
                    bind_group_data: material.key.clone(),
                },
                &mesh.layout,
            );
            let pipeline_id = match pipeline_id {
                Ok(id) => id,
                Err(err) => {
                    error!("{}", err);
                    continue;
                }
            };

            mesh_instance.material_bind_group_id = material.get_bind_group_id();

            let distance = rangefinder
                .distance_translation(&mesh_instance.transforms.transform.translation)
                + material.properties.depth_bias;
            match material.properties.alpha_mode {
                AlphaMode::Opaque => {
                    if material.properties.reads_view_transmission_texture {
                        transmissive_phase.add(Transmissive3d {
                            entity: *visible_entity,
                            draw_function: draw_transmissive_pbr,
                            pipeline: pipeline_id,
                            distance,
                            batch_range: 0..1,
                            dynamic_offset: None,
                        });
                    } else if forward {
                        opaque_phase.add(Opaque3d {
                            entity: *visible_entity,
                            draw_function: draw_opaque_pbr,
                            pipeline: pipeline_id,
                            distance,
                            batch_range: 0..1,
                            dynamic_offset: None,
                        });
                    }
                }
                AlphaMode::Mask(_) => {
                    if forward {
                        alpha_mask_phase.add(AlphaMask3d {
                            entity: *visible_entity,
                            draw_function: draw_alpha_mask_pbr,
                            pipeline: pipeline_id,
                            distance,
                            batch_range: 0..1,
                            dynamic_offset: None,
                        });
                    }
                }
                AlphaMode::Blend
                | AlphaMode::Premultiplied
                | AlphaMode::Add
                | AlphaMode::Multiply => {
                    transparent_phase.add(Transparent3d {
                        entity: *visible_entity,
                        draw_function: draw_transparent_pbr,
                        pipeline: pipeline_id,
                        distance,
                        batch_range: 0..1,
                        dynamic_offset: None,
                    });
                }
            }
        }
    }
}

/// Default render method used for opaque materials.
#[derive(Default, Resource, Clone, Debug, ExtractResource, Reflect)]
pub struct DefaultOpaqueRendererMethod(OpaqueRendererMethod);

impl DefaultOpaqueRendererMethod {
    pub fn forward() -> Self {
        DefaultOpaqueRendererMethod(OpaqueRendererMethod::Forward)
    }

    pub fn deferred() -> Self {
        DefaultOpaqueRendererMethod(OpaqueRendererMethod::Deferred)
    }

    pub fn set_to_forward(&mut self) {
        self.0 = OpaqueRendererMethod::Forward;
    }

    pub fn set_to_deferred(&mut self) {
        self.0 = OpaqueRendererMethod::Deferred;
    }
}

/// Render method used for opaque materials.
///
/// The forward rendering main pass draws each mesh entity and shades it according to its
/// corresponding material and the lights that affect it. Some render features like Screen Space
/// Ambient Occlusion require running depth and normal prepasses, that are 'deferred'-like
/// prepasses over all mesh entities to populate depth and normal textures. This means that when
/// using render features that require running prepasses, multiple passes over all visible geometry
/// are required. This can be slow if there is a lot of geometry that cannot be batched into few
/// draws.
///
/// Deferred rendering runs a prepass to gather not only geometric information like depth and
/// normals, but also all the material properties like base color, emissive color, reflectance,
/// metalness, etc, and writes them into a deferred 'g-buffer' texture. The deferred main pass is
/// then a fullscreen pass that reads data from these textures and executes shading. This allows
/// for one pass over geometry, but is at the cost of not being able to use MSAA, and has heavier
/// bandwidth usage which can be unsuitable for low end mobile or other bandwidth-constrained devices.
///
/// If a material indicates `OpaqueRendererMethod::Auto`, `DefaultOpaqueRendererMethod` will be used.
#[derive(Default, Clone, Copy, Debug, Reflect)]
pub enum OpaqueRendererMethod {
    #[default]
    Forward,
    Deferred,
    Auto,
}

/// Common [`Material`] properties, calculated for a specific material instance.
pub struct MaterialProperties {
    /// Is this material should be rendered by the deferred renderer when.
    /// AlphaMode::Opaque or AlphaMode::Mask
    pub render_method: OpaqueRendererMethod,
    /// The [`AlphaMode`] of this material.
    pub alpha_mode: AlphaMode,
    /// Add a bias to the view depth of the mesh which can be used to force a specific render order
    /// for meshes with equal depth, to avoid z-fighting.
    /// The bias is in depth-texture units so large values may be needed to overcome small depth differences.
    pub depth_bias: f32,
    /// Whether the material would like to read from [`ViewTransmissionTexture`](bevy_core_pipeline::core_3d::ViewTransmissionTexture).
    ///
    /// This allows taking color output from the [`Opaque3d`] pass as an input, (for screen-space transmission) but requires
    /// rendering to take place in a separate [`Transmissive3d`] pass.
    pub reads_view_transmission_texture: bool,
}

/// Data prepared for a [`Material`] instance.
pub struct PreparedMaterial<T: Material> {
    pub bindings: Vec<(u32, OwnedBindingResource)>,
    pub bind_group: BindGroup,
    pub key: T::Data,
    pub properties: MaterialProperties,
}

#[derive(Component, Clone, Copy, Default, PartialEq, Eq, Deref, DerefMut)]
pub struct MaterialBindGroupId(Option<BindGroupId>);

impl<T: Material> PreparedMaterial<T> {
    pub fn get_bind_group_id(&self) -> MaterialBindGroupId {
        MaterialBindGroupId(Some(self.bind_group.id()))
    }
}

#[derive(Resource)]
pub struct ExtractedMaterials<M: Material> {
    extracted: Vec<(AssetId<M>, M)>,
    removed: Vec<AssetId<M>>,
}

impl<M: Material> Default for ExtractedMaterials<M> {
    fn default() -> Self {
        Self {
            extracted: Default::default(),
            removed: Default::default(),
        }
    }
}

/// Stores all prepared representations of [`Material`] assets for as long as they exist.
#[derive(Resource, Deref, DerefMut)]
pub struct RenderMaterials<T: Material>(pub HashMap<AssetId<T>, PreparedMaterial<T>>);

impl<T: Material> Default for RenderMaterials<T> {
    fn default() -> Self {
        Self(Default::default())
    }
}

/// This system extracts all created or modified assets of the corresponding [`Material`] type
/// into the "render world".
pub fn extract_materials<M: Material>(
    mut commands: Commands,
    mut events: Extract<EventReader<AssetEvent<M>>>,
    assets: Extract<Res<Assets<M>>>,
) {
    let mut changed_assets = HashSet::default();
    let mut removed = Vec::new();
    for event in events.read() {
        match event {
            AssetEvent::Added { id } | AssetEvent::Modified { id } => {
                changed_assets.insert(*id);
            }
            AssetEvent::Removed { id } => {
                changed_assets.remove(id);
                removed.push(*id);
            }
            AssetEvent::LoadedWithDependencies { .. } => {
                // TODO: handle this
            }
        }
    }

    let mut extracted_assets = Vec::new();
    for id in changed_assets.drain() {
        if let Some(asset) = assets.get(id) {
            extracted_assets.push((id, asset.clone()));
        }
    }

    commands.insert_resource(ExtractedMaterials {
        extracted: extracted_assets,
        removed,
    });
}

/// All [`Material`] values of a given type that should be prepared next frame.
pub struct PrepareNextFrameMaterials<M: Material> {
    assets: Vec<(AssetId<M>, M)>,
}

impl<M: Material> Default for PrepareNextFrameMaterials<M> {
    fn default() -> Self {
        Self {
            assets: Default::default(),
        }
    }
}

/// This system prepares all assets of the corresponding [`Material`] type
/// which where extracted this frame for the GPU.
#[allow(clippy::too_many_arguments)]
pub fn prepare_materials<M: Material>(
    mut prepare_next_frame: Local<PrepareNextFrameMaterials<M>>,
    mut extracted_assets: ResMut<ExtractedMaterials<M>>,
    mut render_materials: ResMut<RenderMaterials<M>>,
    render_device: Res<RenderDevice>,
    images: Res<RenderAssets<Image>>,
    fallback_image: Res<FallbackImage>,
    pipeline: Res<MaterialPipeline<M>>,
    default_opaque_render_method: Res<DefaultOpaqueRendererMethod>,
) {
    let queued_assets = std::mem::take(&mut prepare_next_frame.assets);
    for (id, material) in queued_assets.into_iter() {
        match prepare_material(
            &material,
            &render_device,
            &images,
            &fallback_image,
            &pipeline,
            default_opaque_render_method.0,
        ) {
            Ok(prepared_asset) => {
                render_materials.insert(id, prepared_asset);
            }
            Err(AsBindGroupError::RetryNextUpdate) => {
                prepare_next_frame.assets.push((id, material));
            }
        }
    }

    for removed in std::mem::take(&mut extracted_assets.removed) {
        render_materials.remove(&removed);
    }

    for (id, material) in std::mem::take(&mut extracted_assets.extracted) {
        match prepare_material(
            &material,
            &render_device,
            &images,
            &fallback_image,
            &pipeline,
            default_opaque_render_method.0,
        ) {
            Ok(prepared_asset) => {
                render_materials.insert(id, prepared_asset);
            }
            Err(AsBindGroupError::RetryNextUpdate) => {
                prepare_next_frame.assets.push((id, material));
            }
        }
    }
}

fn prepare_material<M: Material>(
    material: &M,
    render_device: &RenderDevice,
    images: &RenderAssets<Image>,
    fallback_image: &FallbackImage,
    pipeline: &MaterialPipeline<M>,
    default_opaque_render_method: OpaqueRendererMethod,
) -> Result<PreparedMaterial<M>, AsBindGroupError> {
    let prepared = material.as_bind_group(
        &pipeline.material_layout,
        render_device,
        images,
        fallback_image,
    )?;
    let method = match material.opaque_render_method() {
        OpaqueRendererMethod::Forward => OpaqueRendererMethod::Forward,
        OpaqueRendererMethod::Deferred => OpaqueRendererMethod::Deferred,
        OpaqueRendererMethod::Auto => default_opaque_render_method,
    };
    Ok(PreparedMaterial {
        bindings: prepared.bindings,
        bind_group: prepared.bind_group,
        key: prepared.data,
        properties: MaterialProperties {
            alpha_mode: material.alpha_mode(),
            depth_bias: material.depth_bias(),
            reads_view_transmission_texture: material.reads_view_transmission_texture(),
            render_method: method,
        },
    })
}<|MERGE_RESOLUTION|>--- conflicted
+++ resolved
@@ -20,11 +20,8 @@
 };
 use bevy_reflect::Reflect;
 use bevy_render::{
-<<<<<<< HEAD
+    camera::Projection,
     camera::TemporalJitter,
-=======
-    camera::Projection,
->>>>>>> af37ab51
     extract_instances::{ExtractInstancesPlugin, ExtractedInstances},
     extract_resource::ExtractResource,
     mesh::{Mesh, MeshVertexBufferLayout},
@@ -493,13 +490,9 @@
             Has<MotionVectorPrepass>,
             Has<DeferredPrepass>,
         ),
-<<<<<<< HEAD
         Option<&Camera3d>,
         Option<&TemporalJitter>,
-=======
-        Option<&TemporalAntiAliasSettings>,
         Option<&Projection>,
->>>>>>> af37ab51
         &mut RenderPhase<Opaque3d>,
         &mut RenderPhase<AlphaMask3d>,
         &mut RenderPhase<Transmissive3d>,
@@ -517,13 +510,9 @@
         shadow_filter_method,
         ssao,
         (normal_prepass, depth_prepass, motion_vector_prepass, deferred_prepass),
-<<<<<<< HEAD
         camera_3d,
         temporal_jitter,
-=======
-        taa_settings,
         projection,
->>>>>>> af37ab51
         mut opaque_phase,
         mut alpha_mask_phase,
         mut transmissive_phase,
