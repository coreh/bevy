use bevy_app::{Plugin, PreUpdate};
use bevy_asset::{load_internal_asset, AssetServer, Handle};
use bevy_core_pipeline::{
    core_3d::CORE_3D_DEPTH_FORMAT,
    deferred::{
        AlphaMask3dDeferred, Opaque3dDeferred, DEFERRED_LIGHTING_PASS_ID_FORMAT,
        DEFERRED_PREPASS_FORMAT,
    },
    prelude::Camera3d,
    prepass::{
        AlphaMask3dPrepass, DeferredPrepass, DepthPrepass, MotionVectorPrepass, NormalPrepass,
        Opaque3dPrepass, ViewPrepassTextures, MOTION_VECTOR_PREPASS_FORMAT, NORMAL_PREPASS_FORMAT,
    },
};
use bevy_ecs::{
    prelude::*,
    system::{
        lifetimeless::{Read, SRes},
        SystemParamItem,
    },
};
use bevy_math::{Affine3A, Mat4};
use bevy_render::{
    batching::batch_and_prepare_render_phase,
    globals::{GlobalsBuffer, GlobalsUniform},
    mesh::MeshVertexBufferLayout,
    prelude::{Camera, Mesh},
    render_asset::RenderAssets,
    render_phase::{
        AddRenderCommand, DrawFunctions, PhaseItem, RenderCommand, RenderCommandResult,
        RenderPhase, SetItemPipeline, TrackedRenderPass,
    },
    render_resource::{
        BindGroup, BindGroupDescriptor, BindGroupEntry, BindGroupLayout, BindGroupLayoutDescriptor,
        BindGroupLayoutEntry, BindingResource, BindingType, BufferBindingType, ColorTargetState,
        ColorWrites, CompareFunction, DepthBiasState, DepthStencilState, DynamicUniformBuffer,
        FragmentState, FrontFace, MultisampleState, PipelineCache, PolygonMode, PrimitiveState,
        PushConstantRange, RenderPipelineDescriptor, Shader, ShaderRef, ShaderStages, ShaderType,
        SpecializedMeshPipeline, SpecializedMeshPipelineError, SpecializedMeshPipelines,
        StencilFaceState, StencilState, TextureAspect, TextureFormat, TextureSampleType,
        TextureView, TextureViewDescriptor, TextureViewDimension, VertexState,
    },
    renderer::{RenderDevice, RenderQueue},
    texture::{BevyDefault, FallbackImageMsaa},
    view::{ExtractedView, Msaa, ViewUniform, ViewUniformOffset, ViewUniforms, VisibleEntities},
    Extract, ExtractSchedule, Render, RenderApp, RenderSet,
};
use bevy_transform::prelude::GlobalTransform;
use bevy_utils::default;
use bevy_utils::tracing::error;

use crate::{
    prepare_materials, setup_morph_and_skinning_defs, AlphaMode, DrawMesh, Material,
    MaterialPipeline, MaterialPipelineKey, MeshLayouts, MeshPipeline, MeshPipelineKey,
    OpaqueRendererMethod, RenderMaterialInstances, RenderMaterials, RenderMeshInstances,
    SetMaterialBindGroup, SetMeshBindGroup,
};

use std::{hash::Hash, marker::PhantomData};

pub const PREPASS_SHADER_HANDLE: Handle<Shader> = Handle::weak_from_u128(921124473254008983);

pub const PREPASS_BINDINGS_SHADER_HANDLE: Handle<Shader> =
    Handle::weak_from_u128(5533152893177403494);

pub const PREPASS_UTILS_SHADER_HANDLE: Handle<Shader> = Handle::weak_from_u128(4603948296044544);

pub const PREPASS_IO_SHADER_HANDLE: Handle<Shader> = Handle::weak_from_u128(81212356509530944);

/// Sets up everything required to use the prepass pipeline.
///
/// This does not add the actual prepasses, see [`PrepassPlugin`] for that.
pub struct PrepassPipelinePlugin<M: Material>(PhantomData<M>);

impl<M: Material> Default for PrepassPipelinePlugin<M> {
    fn default() -> Self {
        Self(Default::default())
    }
}

impl<M: Material> Plugin for PrepassPipelinePlugin<M>
where
    M::Data: PartialEq + Eq + Hash + Clone,
{
    fn build(&self, app: &mut bevy_app::App) {
        load_internal_asset!(
            app,
            PREPASS_SHADER_HANDLE,
            "prepass.wgsl",
            Shader::from_wgsl
        );

        load_internal_asset!(
            app,
            PREPASS_BINDINGS_SHADER_HANDLE,
            "prepass_bindings.wgsl",
            Shader::from_wgsl
        );

        load_internal_asset!(
            app,
            PREPASS_UTILS_SHADER_HANDLE,
            "prepass_utils.wgsl",
            Shader::from_wgsl
        );

        load_internal_asset!(
            app,
            PREPASS_IO_SHADER_HANDLE,
            "prepass_io.wgsl",
            Shader::from_wgsl
        );

        let Ok(render_app) = app.get_sub_app_mut(RenderApp) else {
            return;
        };

        render_app
            .add_systems(
                Render,
                prepare_prepass_view_bind_group::<M>.in_set(RenderSet::PrepareBindGroups),
            )
            .init_resource::<PrepassViewBindGroup>()
            .init_resource::<SpecializedMeshPipelines<PrepassPipeline<M>>>()
            .init_resource::<PreviousViewProjectionUniforms>();
    }

    fn finish(&self, app: &mut bevy_app::App) {
        let Ok(render_app) = app.get_sub_app_mut(RenderApp) else {
            return;
        };

        render_app.init_resource::<PrepassPipeline<M>>();
    }
}

/// Sets up the prepasses for a [`Material`].
///
/// This depends on the [`PrepassPipelinePlugin`].
pub struct PrepassPlugin<M: Material>(PhantomData<M>);

impl<M: Material> Default for PrepassPlugin<M> {
    fn default() -> Self {
        Self(Default::default())
    }
}

impl<M: Material> Plugin for PrepassPlugin<M>
where
    M::Data: PartialEq + Eq + Hash + Clone,
{
    fn build(&self, app: &mut bevy_app::App) {
        let no_prepass_plugin_loaded = app.world.get_resource::<AnyPrepassPluginLoaded>().is_none();

        if no_prepass_plugin_loaded {
            app.insert_resource(AnyPrepassPluginLoaded)
                // At the start of each frame, last frame's GlobalTransforms become this frame's PreviousGlobalTransforms
                // and last frame's view projection matrices become this frame's PreviousViewProjections
                .add_systems(
                    PreUpdate,
                    (
                        update_mesh_previous_global_transforms,
                        update_previous_view_projections,
                    ),
                );
        }

        let Ok(render_app) = app.get_sub_app_mut(RenderApp) else {
            return;
        };

        if no_prepass_plugin_loaded {
            render_app
                .add_systems(ExtractSchedule, extract_camera_previous_view_projection)
                .add_systems(
                    Render,
                    (
                        prepare_previous_view_projection_uniforms,
                        batch_and_prepare_render_phase::<Opaque3dPrepass, MeshPipeline>,
                        batch_and_prepare_render_phase::<AlphaMask3dPrepass, MeshPipeline>,
                    )
                        .in_set(RenderSet::PrepareResources),
                );
        }

        render_app
            .add_render_command::<Opaque3dPrepass, DrawPrepass<M>>()
            .add_render_command::<AlphaMask3dPrepass, DrawPrepass<M>>()
            .add_render_command::<Opaque3dDeferred, DrawPrepass<M>>()
            .add_render_command::<AlphaMask3dDeferred, DrawPrepass<M>>()
            .add_systems(
                Render,
                queue_prepass_material_meshes::<M>
                    .in_set(RenderSet::QueueMeshes)
                    .after(prepare_materials::<M>),
            );
    }
}

#[derive(Resource)]
struct AnyPrepassPluginLoaded;

#[derive(Component, ShaderType, Clone)]
pub struct PreviousViewProjection {
    pub view_proj: Mat4,
}

pub fn update_previous_view_projections(
    mut commands: Commands,
    query: Query<(Entity, &Camera, &GlobalTransform), (With<Camera3d>, With<MotionVectorPrepass>)>,
) {
    for (entity, camera, camera_transform) in &query {
        commands.entity(entity).insert(PreviousViewProjection {
            view_proj: camera.projection_matrix() * camera_transform.compute_matrix().inverse(),
        });
    }
}

#[derive(Component)]
pub struct PreviousGlobalTransform(pub Affine3A);

pub fn update_mesh_previous_global_transforms(
    mut commands: Commands,
    views: Query<&Camera, (With<Camera3d>, With<MotionVectorPrepass>)>,
    meshes: Query<(Entity, &GlobalTransform), With<Handle<Mesh>>>,
) {
    let should_run = views.iter().any(|camera| camera.is_active);

    if should_run {
        for (entity, transform) in &meshes {
            commands
                .entity(entity)
                .insert(PreviousGlobalTransform(transform.affine()));
        }
    }
}

#[derive(Resource)]
pub struct PrepassPipeline<M: Material> {
    pub view_layout_motion_vectors: BindGroupLayout,
    pub view_layout_no_motion_vectors: BindGroupLayout,
    pub mesh_layouts: MeshLayouts,
    pub material_layout: BindGroupLayout,
    pub prepass_material_vertex_shader: Option<Handle<Shader>>,
    pub prepass_material_fragment_shader: Option<Handle<Shader>>,
    pub deferred_material_vertex_shader: Option<Handle<Shader>>,
    pub deferred_material_fragment_shader: Option<Handle<Shader>>,
    pub material_pipeline: MaterialPipeline<M>,
    _marker: PhantomData<M>,
}

impl<M: Material> FromWorld for PrepassPipeline<M> {
    fn from_world(world: &mut World) -> Self {
        let render_device = world.resource::<RenderDevice>();
        let asset_server = world.resource::<AssetServer>();

        let view_layout_motion_vectors =
            render_device.create_bind_group_layout(&BindGroupLayoutDescriptor {
                entries: &[
                    // View
                    BindGroupLayoutEntry {
                        binding: 0,
                        visibility: ShaderStages::VERTEX | ShaderStages::FRAGMENT,
                        ty: BindingType::Buffer {
                            ty: BufferBindingType::Uniform,
                            has_dynamic_offset: true,
                            min_binding_size: Some(ViewUniform::min_size()),
                        },
                        count: None,
                    },
                    // Globals
                    BindGroupLayoutEntry {
                        binding: 1,
                        visibility: ShaderStages::VERTEX_FRAGMENT,
                        ty: BindingType::Buffer {
                            ty: BufferBindingType::Uniform,
                            has_dynamic_offset: false,
                            min_binding_size: Some(GlobalsUniform::min_size()),
                        },
                        count: None,
                    },
                    // PreviousViewProjection
                    BindGroupLayoutEntry {
                        binding: 2,
                        visibility: ShaderStages::VERTEX | ShaderStages::FRAGMENT,
                        ty: BindingType::Buffer {
                            ty: BufferBindingType::Uniform,
                            has_dynamic_offset: true,
                            min_binding_size: Some(PreviousViewProjection::min_size()),
                        },
                        count: None,
                    },
                ],
                label: Some("prepass_view_layout_motion_vectors"),
            });

        let view_layout_no_motion_vectors =
            render_device.create_bind_group_layout(&BindGroupLayoutDescriptor {
                entries: &[
                    // View
                    BindGroupLayoutEntry {
                        binding: 0,
                        visibility: ShaderStages::VERTEX | ShaderStages::FRAGMENT,
                        ty: BindingType::Buffer {
                            ty: BufferBindingType::Uniform,
                            has_dynamic_offset: true,
                            min_binding_size: Some(ViewUniform::min_size()),
                        },
                        count: None,
                    },
                    // Globals
                    BindGroupLayoutEntry {
                        binding: 1,
                        visibility: ShaderStages::VERTEX_FRAGMENT,
                        ty: BindingType::Buffer {
                            ty: BufferBindingType::Uniform,
                            has_dynamic_offset: false,
                            min_binding_size: Some(GlobalsUniform::min_size()),
                        },
                        count: None,
                    },
                ],
                label: Some("prepass_view_layout_no_motion_vectors"),
            });

        let mesh_pipeline = world.resource::<MeshPipeline>();

        PrepassPipeline {
            view_layout_motion_vectors,
            view_layout_no_motion_vectors,
            mesh_layouts: mesh_pipeline.mesh_layouts.clone(),
            prepass_material_vertex_shader: match M::prepass_vertex_shader() {
                ShaderRef::Default => None,
                ShaderRef::Handle(handle) => Some(handle),
                ShaderRef::Path(path) => Some(asset_server.load(path)),
            },
            prepass_material_fragment_shader: match M::prepass_fragment_shader() {
                ShaderRef::Default => None,
                ShaderRef::Handle(handle) => Some(handle),
                ShaderRef::Path(path) => Some(asset_server.load(path)),
            },
            deferred_material_vertex_shader: match M::deferred_vertex_shader() {
                ShaderRef::Default => None,
                ShaderRef::Handle(handle) => Some(handle),
                ShaderRef::Path(path) => Some(asset_server.load(path)),
            },
            deferred_material_fragment_shader: match M::deferred_fragment_shader() {
                ShaderRef::Default => None,
                ShaderRef::Handle(handle) => Some(handle),
                ShaderRef::Path(path) => Some(asset_server.load(path)),
            },
            material_layout: M::bind_group_layout(render_device),
            material_pipeline: world.resource::<MaterialPipeline<M>>().clone(),
            _marker: PhantomData,
        }
    }
}

impl<M: Material> SpecializedMeshPipeline for PrepassPipeline<M>
where
    M::Data: PartialEq + Eq + Hash + Clone,
{
    type Key = MaterialPipelineKey<M>;

    fn specialize(
        &self,
        key: Self::Key,
        layout: &MeshVertexBufferLayout,
    ) -> Result<RenderPipelineDescriptor, SpecializedMeshPipelineError> {
        let mut bind_group_layouts = vec![if key
            .mesh_key
            .contains(MeshPipelineKey::MOTION_VECTOR_PREPASS)
        {
            self.view_layout_motion_vectors.clone()
        } else {
            self.view_layout_no_motion_vectors.clone()
        }];
        let mut shader_defs = Vec::new();
        let mut vertex_attributes = Vec::new();

        // NOTE: Eventually, it would be nice to only add this when the shaders are overloaded by the Material.
        // The main limitation right now is that bind group order is hardcoded in shaders.
        bind_group_layouts.insert(1, self.material_layout.clone());

        #[cfg(all(feature = "webgl", target_arch = "wasm32"))]
        shader_defs.push("WEBGL2".into());

        shader_defs.push("VERTEX_OUTPUT_INSTANCE_INDEX".into());

        if key.mesh_key.contains(MeshPipelineKey::DEPTH_PREPASS) {
            shader_defs.push("DEPTH_PREPASS".into());
        }

        if key.mesh_key.contains(MeshPipelineKey::MAY_DISCARD) {
            shader_defs.push("MAY_DISCARD".into());
        }

        let blend_key = key
            .mesh_key
            .intersection(MeshPipelineKey::BLEND_RESERVED_BITS);
        if blend_key == MeshPipelineKey::BLEND_PREMULTIPLIED_ALPHA {
            shader_defs.push("BLEND_PREMULTIPLIED_ALPHA".into());
        }
        if blend_key == MeshPipelineKey::BLEND_ALPHA {
            shader_defs.push("BLEND_ALPHA".into());
        }

        if layout.contains(Mesh::ATTRIBUTE_POSITION) {
            shader_defs.push("VERTEX_POSITIONS".into());
            vertex_attributes.push(Mesh::ATTRIBUTE_POSITION.at_shader_location(0));
        }

        if key.mesh_key.contains(MeshPipelineKey::DEPTH_CLAMP_ORTHO) {
            shader_defs.push("DEPTH_CLAMP_ORTHO".into());
            // PERF: This line forces the "prepass fragment shader" to always run in
            // common scenarios like "directional light calculation". Doing so resolves
            // a pretty nasty depth clamping bug, but it also feels a bit excessive.
            // We should try to find a way to resolve this without forcing the fragment
            // shader to run.
            // https://github.com/bevyengine/bevy/pull/8877
            shader_defs.push("PREPASS_FRAGMENT".into());
        }

        if layout.contains(Mesh::ATTRIBUTE_UV_0) {
            shader_defs.push("VERTEX_UVS".into());
            vertex_attributes.push(Mesh::ATTRIBUTE_UV_0.at_shader_location(1));
        }

        if key.mesh_key.contains(MeshPipelineKey::NORMAL_PREPASS) {
            shader_defs.push("NORMAL_PREPASS".into());
        }

        if key
            .mesh_key
            .intersects(MeshPipelineKey::NORMAL_PREPASS | MeshPipelineKey::DEFERRED_PREPASS)
        {
            vertex_attributes.push(Mesh::ATTRIBUTE_NORMAL.at_shader_location(2));
            shader_defs.push("NORMAL_PREPASS_OR_DEFERRED_PREPASS".into());
            if layout.contains(Mesh::ATTRIBUTE_TANGENT) {
                shader_defs.push("VERTEX_TANGENTS".into());
                vertex_attributes.push(Mesh::ATTRIBUTE_TANGENT.at_shader_location(3));
            }
        }

        if key
            .mesh_key
            .intersects(MeshPipelineKey::MOTION_VECTOR_PREPASS | MeshPipelineKey::DEFERRED_PREPASS)
        {
            shader_defs.push("MOTION_VECTOR_PREPASS_OR_DEFERRED_PREPASS".into());
        }

        if key.mesh_key.contains(MeshPipelineKey::DEFERRED_PREPASS) {
            shader_defs.push("DEFERRED_PREPASS".into());

            if layout.contains(Mesh::ATTRIBUTE_COLOR) {
                shader_defs.push("VERTEX_COLORS".into());
                vertex_attributes.push(Mesh::ATTRIBUTE_COLOR.at_shader_location(6));
            }
        }

        if key
            .mesh_key
            .contains(MeshPipelineKey::MOTION_VECTOR_PREPASS)
        {
            shader_defs.push("MOTION_VECTOR_PREPASS".into());
        }

        if key.mesh_key.intersects(
            MeshPipelineKey::NORMAL_PREPASS
                | MeshPipelineKey::MOTION_VECTOR_PREPASS
                | MeshPipelineKey::DEFERRED_PREPASS,
        ) {
            shader_defs.push("PREPASS_FRAGMENT".into());
        }

        let bind_group = setup_morph_and_skinning_defs(
            &self.mesh_layouts,
            layout,
            4,
            &key.mesh_key,
            &mut shader_defs,
            &mut vertex_attributes,
        );
        bind_group_layouts.insert(2, bind_group);

        let vertex_buffer_layout = layout.get_layout(&vertex_attributes)?;

        // Setup prepass fragment targets - normals in slot 0 (or None if not needed), motion vectors in slot 1
        let mut targets = vec![
            key.mesh_key
                .contains(MeshPipelineKey::NORMAL_PREPASS)
                .then_some(ColorTargetState {
                    format: NORMAL_PREPASS_FORMAT,
                    // BlendState::REPLACE is not needed here, and None will be potentially much faster in some cases.
                    blend: None,
                    write_mask: ColorWrites::ALL,
                }),
            key.mesh_key
                .contains(MeshPipelineKey::MOTION_VECTOR_PREPASS)
                .then_some(ColorTargetState {
                    format: MOTION_VECTOR_PREPASS_FORMAT,
                    // BlendState::REPLACE is not needed here, and None will be potentially much faster in some cases.
                    blend: None,
                    write_mask: ColorWrites::ALL,
                }),
            key.mesh_key
                .contains(MeshPipelineKey::DEFERRED_PREPASS)
                .then_some(ColorTargetState {
                    format: DEFERRED_PREPASS_FORMAT,
                    // BlendState::REPLACE is not needed here, and None will be potentially much faster in some cases.
                    blend: None,
                    write_mask: ColorWrites::ALL,
                }),
            key.mesh_key
                .contains(MeshPipelineKey::DEFERRED_PREPASS)
                .then_some(ColorTargetState {
                    format: DEFERRED_LIGHTING_PASS_ID_FORMAT,
                    blend: None,
                    write_mask: ColorWrites::ALL,
                }),
        ];

        if targets.iter().all(Option::is_none) {
            // if no targets are required then clear the list, so that no fragment shader is required
            // (though one may still be used for discarding depth buffer writes)
            targets.clear();
        }

        // The fragment shader is only used when the normal prepass or motion vectors prepass
        // is enabled or the material uses alpha cutoff values and doesn't rely on the standard
        // prepass shader or we are clamping the orthographic depth.
        let fragment_required = !targets.is_empty()
            || key.mesh_key.contains(MeshPipelineKey::DEPTH_CLAMP_ORTHO)
            || (key.mesh_key.contains(MeshPipelineKey::MAY_DISCARD)
                && self.prepass_material_fragment_shader.is_some());

        let fragment = fragment_required.then(|| {
            // Use the fragment shader from the material
            let frag_shader_handle = if key.mesh_key.contains(MeshPipelineKey::DEFERRED_PREPASS) {
                match self.deferred_material_fragment_shader.clone() {
                    Some(frag_shader_handle) => frag_shader_handle,
                    _ => PREPASS_SHADER_HANDLE,
                }
            } else {
                match self.prepass_material_fragment_shader.clone() {
                    Some(frag_shader_handle) => frag_shader_handle,
                    _ => PREPASS_SHADER_HANDLE,
                }
            };

            FragmentState {
                shader: frag_shader_handle,
                entry_point: "fragment".into(),
                shader_defs: shader_defs.clone(),
                targets,
            }
        });

        // Use the vertex shader from the material if present
        let vert_shader_handle = if key.mesh_key.contains(MeshPipelineKey::DEFERRED_PREPASS) {
            if let Some(handle) = &self.deferred_material_vertex_shader {
                handle.clone()
            } else {
                PREPASS_SHADER_HANDLE
            }
        } else if let Some(handle) = &self.prepass_material_vertex_shader {
            handle.clone()
        } else {
            PREPASS_SHADER_HANDLE
        };

        let mut push_constant_ranges = Vec::with_capacity(1);
        if cfg!(all(feature = "webgl", target_arch = "wasm32")) {
            push_constant_ranges.push(PushConstantRange {
                stages: ShaderStages::VERTEX,
                range: 0..4,
            });
        }

        let mut descriptor = RenderPipelineDescriptor {
            vertex: VertexState {
                shader: vert_shader_handle,
                entry_point: "vertex".into(),
                shader_defs,
                buffers: vec![vertex_buffer_layout],
            },
            fragment,
            layout: bind_group_layouts,
            primitive: PrimitiveState {
                topology: key.mesh_key.primitive_topology(),
                strip_index_format: None,
                front_face: FrontFace::Ccw,
                cull_mode: None,
                unclipped_depth: false,
                polygon_mode: PolygonMode::Fill,
                conservative: false,
            },
            depth_stencil: Some(DepthStencilState {
                format: CORE_3D_DEPTH_FORMAT,
                depth_write_enabled: true,
                depth_compare: CompareFunction::GreaterEqual,
                stencil: StencilState {
                    front: StencilFaceState::IGNORE,
                    back: StencilFaceState::IGNORE,
                    read_mask: 0,
                    write_mask: 0,
                },
                bias: DepthBiasState {
                    constant: 0,
                    slope_scale: 0.0,
                    clamp: 0.0,
                },
            }),
            multisample: MultisampleState {
                count: key.mesh_key.msaa_samples(),
                mask: !0,
                alpha_to_coverage_enabled: false,
            },
            push_constant_ranges,
            label: Some("prepass_pipeline".into()),
        };

        // This is a bit risky because it's possible to change something that would
        // break the prepass but be fine in the main pass.
        // Since this api is pretty low-level it doesn't matter that much, but it is a potential issue.
        M::specialize(&self.material_pipeline, &mut descriptor, layout, key)?;

        Ok(descriptor)
    }
}

pub fn get_bind_group_layout_entries(
    bindings: [u32; 4],
    multisampled: bool,
) -> [BindGroupLayoutEntry; 4] {
    [
        // Depth texture
        BindGroupLayoutEntry {
            binding: bindings[0],
            visibility: ShaderStages::FRAGMENT,
            ty: BindingType::Texture {
                multisampled,
                sample_type: TextureSampleType::Depth,
                view_dimension: TextureViewDimension::D2,
            },
            count: None,
        },
        // Normal texture
        BindGroupLayoutEntry {
            binding: bindings[1],
            visibility: ShaderStages::FRAGMENT,
            ty: BindingType::Texture {
                multisampled,
                sample_type: TextureSampleType::Float { filterable: false },
                view_dimension: TextureViewDimension::D2,
            },
            count: None,
        },
        // Motion Vectors texture
        BindGroupLayoutEntry {
            binding: bindings[2],
            visibility: ShaderStages::FRAGMENT,
            ty: BindingType::Texture {
                multisampled,
                sample_type: TextureSampleType::Float { filterable: false },
                view_dimension: TextureViewDimension::D2,
            },
            count: None,
        },
        // Deferred texture
        BindGroupLayoutEntry {
            binding: bindings[3],
            visibility: ShaderStages::FRAGMENT,
            ty: BindingType::Texture {
                multisampled: false,
                sample_type: TextureSampleType::Uint,
                view_dimension: TextureViewDimension::D2,
            },
            count: None,
        },
    ]
}

// Needed so the texture views can live long enough.
pub struct PrepassBindingsSet([TextureView; 4]);

impl PrepassBindingsSet {
    pub fn get_entries(&self, bindings: [u32; 4]) -> [BindGroupEntry; 4] {
        [
            BindGroupEntry {
                binding: bindings[0],
                resource: BindingResource::TextureView(&self.0[0]),
            },
            BindGroupEntry {
                binding: bindings[1],
                resource: BindingResource::TextureView(&self.0[1]),
            },
            BindGroupEntry {
                binding: bindings[2],
                resource: BindingResource::TextureView(&self.0[2]),
            },
            BindGroupEntry {
                binding: bindings[3],
                resource: BindingResource::TextureView(&self.0[3]),
            },
        ]
    }
}

pub fn get_bindings(
    prepass_textures: Option<&ViewPrepassTextures>,
    fallback_images: &mut FallbackImageMsaa,
    msaa: &Msaa,
) -> PrepassBindingsSet {
    let depth_desc = TextureViewDescriptor {
        label: Some("prepass_depth"),
        aspect: TextureAspect::DepthOnly,
        ..default()
    };
    let depth_view = match prepass_textures.and_then(|x| x.depth.as_ref()) {
        Some(texture) => texture.texture.create_view(&depth_desc),
        None => fallback_images
            .image_for_samplecount(msaa.samples(), CORE_3D_DEPTH_FORMAT)
            .texture
            .create_view(&depth_desc),
    };

    let normal_motion_vectors_fallback = &fallback_images
        .image_for_samplecount(msaa.samples(), TextureFormat::bevy_default())
        .texture_view;

    let normal_view = match prepass_textures.and_then(|x| x.normal.as_ref()) {
        Some(texture) => &texture.default_view,
        None => normal_motion_vectors_fallback,
    }
    .clone();

    let motion_vectors_view = match prepass_textures.and_then(|x| x.motion_vectors.as_ref()) {
        Some(texture) => &texture.default_view,
        None => normal_motion_vectors_fallback,
    }
    .clone();

    let deferred_fallback = &fallback_images
        .image_for_samplecount(1, TextureFormat::Rgba32Uint)
        .texture_view;

    let deferred_view = match prepass_textures.and_then(|x| x.deferred.as_ref()) {
        Some(texture) => &texture.default_view,
        None => deferred_fallback,
    }
    .clone();

    PrepassBindingsSet([depth_view, normal_view, motion_vectors_view, deferred_view])
}

// Extract the render phases for the prepass
pub fn extract_camera_previous_view_projection(
    mut commands: Commands,
    cameras_3d: Extract<Query<(Entity, &Camera, Option<&PreviousViewProjection>), With<Camera3d>>>,
) {
    for (entity, camera, maybe_previous_view_proj) in cameras_3d.iter() {
        if camera.is_active {
            let mut entity = commands.get_or_spawn(entity);

            if let Some(previous_view) = maybe_previous_view_proj {
                entity.insert(previous_view.clone());
            }
        }
    }
}

#[derive(Resource, Default)]
pub struct PreviousViewProjectionUniforms {
    pub uniforms: DynamicUniformBuffer<PreviousViewProjection>,
}

#[derive(Component)]
pub struct PreviousViewProjectionUniformOffset {
    pub offset: u32,
}

pub fn prepare_previous_view_projection_uniforms(
    mut commands: Commands,
    render_device: Res<RenderDevice>,
    render_queue: Res<RenderQueue>,
    mut view_uniforms: ResMut<PreviousViewProjectionUniforms>,
    views: Query<
        (Entity, &ExtractedView, Option<&PreviousViewProjection>),
        With<MotionVectorPrepass>,
    >,
) {
    let views_iter = views.iter();
    let view_count = views_iter.len();
    let Some(mut writer) =
        view_uniforms
            .uniforms
            .get_writer(view_count, &render_device, &render_queue)
    else {
        return;
    };
    for (entity, camera, maybe_previous_view_proj) in views_iter {
        let view_projection = match maybe_previous_view_proj {
            Some(previous_view) => previous_view.clone(),
            None => PreviousViewProjection {
                view_proj: camera.projection * camera.transform.compute_matrix().inverse(),
            },
        };
        commands
            .entity(entity)
            .insert(PreviousViewProjectionUniformOffset {
                offset: writer.write(&view_projection),
            });
    }
}

#[derive(Default, Resource)]
pub struct PrepassViewBindGroup {
    motion_vectors: Option<BindGroup>,
    no_motion_vectors: Option<BindGroup>,
}

pub fn prepare_prepass_view_bind_group<M: Material>(
    render_device: Res<RenderDevice>,
    prepass_pipeline: Res<PrepassPipeline<M>>,
    view_uniforms: Res<ViewUniforms>,
    globals_buffer: Res<GlobalsBuffer>,
    previous_view_proj_uniforms: Res<PreviousViewProjectionUniforms>,
    mut prepass_view_bind_group: ResMut<PrepassViewBindGroup>,
) {
    if let (Some(view_binding), Some(globals_binding)) = (
        view_uniforms.uniforms.binding(),
        globals_buffer.buffer.binding(),
    ) {
        prepass_view_bind_group.no_motion_vectors =
            Some(render_device.create_bind_group(&BindGroupDescriptor {
                entries: &[
                    BindGroupEntry {
                        binding: 0,
                        resource: view_binding.clone(),
                    },
                    BindGroupEntry {
                        binding: 1,
                        resource: globals_binding.clone(),
                    },
                ],
                label: Some("prepass_view_no_motion_vectors_bind_group"),
                layout: &prepass_pipeline.view_layout_no_motion_vectors,
            }));

        if let Some(previous_view_proj_binding) = previous_view_proj_uniforms.uniforms.binding() {
            prepass_view_bind_group.motion_vectors =
                Some(render_device.create_bind_group(&BindGroupDescriptor {
                    entries: &[
                        BindGroupEntry {
                            binding: 0,
                            resource: view_binding,
                        },
                        BindGroupEntry {
                            binding: 1,
                            resource: globals_binding,
                        },
                        BindGroupEntry {
                            binding: 2,
                            resource: previous_view_proj_binding,
                        },
                    ],
                    label: Some("prepass_view_motion_vectors_bind_group"),
                    layout: &prepass_pipeline.view_layout_motion_vectors,
                }));
        }
    }
}

#[allow(clippy::too_many_arguments)]
pub fn queue_prepass_material_meshes<M: Material>(
    opaque_draw_functions: Res<DrawFunctions<Opaque3dPrepass>>,
    alpha_mask_draw_functions: Res<DrawFunctions<AlphaMask3dPrepass>>,
    opaque_deferred_draw_functions: Res<DrawFunctions<Opaque3dDeferred>>,
    alpha_mask_deferred_draw_functions: Res<DrawFunctions<AlphaMask3dDeferred>>,
    prepass_pipeline: Res<PrepassPipeline<M>>,
    mut pipelines: ResMut<SpecializedMeshPipelines<PrepassPipeline<M>>>,
    pipeline_cache: Res<PipelineCache>,
    msaa: Res<Msaa>,
    render_meshes: Res<RenderAssets<Mesh>>,
    render_mesh_instances: Res<RenderMeshInstances>,
    render_materials: Res<RenderMaterials<M>>,
    render_material_instances: Res<RenderMaterialInstances<M>>,
    mut views: Query<(
        &ExtractedView,
        &VisibleEntities,
        &mut RenderPhase<Opaque3dPrepass>,
        &mut RenderPhase<AlphaMask3dPrepass>,
        Option<&mut RenderPhase<Opaque3dDeferred>>,
        Option<&mut RenderPhase<AlphaMask3dDeferred>>,
        Option<&DepthPrepass>,
        Option<&NormalPrepass>,
        Option<&MotionVectorPrepass>,
        Option<&DeferredPrepass>,
    )>,
) where
    M::Data: PartialEq + Eq + Hash + Clone,
{
    let opaque_draw_prepass = opaque_draw_functions
        .read()
        .get_id::<DrawPrepass<M>>()
        .unwrap();
    let alpha_mask_draw_prepass = alpha_mask_draw_functions
        .read()
        .get_id::<DrawPrepass<M>>()
        .unwrap();
    let opaque_draw_deferred = opaque_deferred_draw_functions
        .read()
        .get_id::<DrawPrepass<M>>()
        .unwrap();
    let alpha_mask_draw_deferred = alpha_mask_deferred_draw_functions
        .read()
        .get_id::<DrawPrepass<M>>()
        .unwrap();
    for (
        view,
        visible_entities,
        mut opaque_phase,
        mut alpha_mask_phase,
        mut opaque_deferred_phase,
        mut alpha_mask_deferred_phase,
        depth_prepass,
        normal_prepass,
        motion_vector_prepass,
        deferred_prepass,
    ) in &mut views
    {
        let mut view_key = MeshPipelineKey::from_msaa_samples(msaa.samples());
        if depth_prepass.is_some() {
            view_key |= MeshPipelineKey::DEPTH_PREPASS;
        }
        if normal_prepass.is_some() {
            view_key |= MeshPipelineKey::NORMAL_PREPASS;
        }
        if motion_vector_prepass.is_some() {
            view_key |= MeshPipelineKey::MOTION_VECTOR_PREPASS;
        }

        let mut opaque_phase_deferred = opaque_deferred_phase.as_mut();
        let mut alpha_mask_phase_deferred = alpha_mask_deferred_phase.as_mut();

        let rangefinder = view.rangefinder3d();

        for visible_entity in &visible_entities.entities {
            let Some(material_asset_id) = render_material_instances.get(visible_entity) else {
                continue;
            };
            let Some(mesh_instance) = render_mesh_instances.get(visible_entity) else {
                continue;
            };
            let Some(material) = render_materials.get(material_asset_id) else {
                continue;
            };
            let Some(mesh) = render_meshes.get(mesh_instance.mesh_asset_id) else {
                continue;
            };

            let mut mesh_key =
                MeshPipelineKey::from_primitive_topology(mesh.primitive_topology) | view_key;
            if mesh.morph_targets.is_some() {
                mesh_key |= MeshPipelineKey::MORPH_TARGETS;
            }
            let alpha_mode = material.properties.alpha_mode;
            match alpha_mode {
                AlphaMode::Opaque => {}
                AlphaMode::Mask(_) => mesh_key |= MeshPipelineKey::MAY_DISCARD,
                AlphaMode::Blend
                | AlphaMode::Premultiplied
                | AlphaMode::Add
                | AlphaMode::Multiply => continue,
            }

<<<<<<< HEAD
            if material.properties.reads_view_transmission_texture {
                // No-op: Materials reading from `ViewTransmissionTexture` are not rendered in the `Opaque3d`
                // phase, and are therefore also excluded from the prepass much like alpha-blended materials.
                continue;
=======
            let forward = match material.properties.render_method {
                OpaqueRendererMethod::Forward => true,
                OpaqueRendererMethod::Deferred => false,
                OpaqueRendererMethod::Auto => unreachable!(),
            };

            let deferred = deferred_prepass.is_some() && !forward;

            if deferred {
                mesh_key |= MeshPipelineKey::DEFERRED_PREPASS;
>>>>>>> 3866b1cc
            }

            let pipeline_id = pipelines.specialize(
                &pipeline_cache,
                &prepass_pipeline,
                MaterialPipelineKey {
                    mesh_key,
                    bind_group_data: material.key.clone(),
                },
                &mesh.layout,
            );
            let pipeline_id = match pipeline_id {
                Ok(id) => id,
                Err(err) => {
                    error!("{}", err);
                    continue;
                }
            };

            let distance = rangefinder
                .distance_translation(&mesh_instance.transforms.transform.translation)
                + material.properties.depth_bias;
            match alpha_mode {
                AlphaMode::Opaque => {
                    if deferred {
                        opaque_phase_deferred
                            .as_mut()
                            .unwrap()
                            .add(Opaque3dDeferred {
                                entity: *visible_entity,
                                draw_function: opaque_draw_deferred,
                                pipeline_id,
                                distance,
                                batch_range: 0..1,
                                dynamic_offset: None,
                            });
                    } else {
                        opaque_phase.add(Opaque3dPrepass {
                            entity: *visible_entity,
                            draw_function: opaque_draw_prepass,
                            pipeline_id,
                            distance,
                            batch_range: 0..1,
                            dynamic_offset: None,
                        });
                    }
                }
                AlphaMode::Mask(_) => {
                    if deferred {
                        alpha_mask_phase_deferred
                            .as_mut()
                            .unwrap()
                            .add(AlphaMask3dDeferred {
                                entity: *visible_entity,
                                draw_function: alpha_mask_draw_deferred,
                                pipeline_id,
                                distance,
                                batch_range: 0..1,
                                dynamic_offset: None,
                            });
                    } else {
                        alpha_mask_phase.add(AlphaMask3dPrepass {
                            entity: *visible_entity,
                            draw_function: alpha_mask_draw_prepass,
                            pipeline_id,
                            distance,
                            batch_range: 0..1,
                            dynamic_offset: None,
                        });
                    }
                }
                AlphaMode::Blend
                | AlphaMode::Premultiplied
                | AlphaMode::Add
                | AlphaMode::Multiply => {}
            }
        }
    }
}

pub struct SetPrepassViewBindGroup<const I: usize>;
impl<P: PhaseItem, const I: usize> RenderCommand<P> for SetPrepassViewBindGroup<I> {
    type Param = SRes<PrepassViewBindGroup>;
    type ViewWorldQuery = (
        Read<ViewUniformOffset>,
        Option<Read<PreviousViewProjectionUniformOffset>>,
    );
    type ItemWorldQuery = ();

    #[inline]
    fn render<'w>(
        _item: &P,
        (view_uniform_offset, previous_view_projection_uniform_offset): (
            &'_ ViewUniformOffset,
            Option<&'_ PreviousViewProjectionUniformOffset>,
        ),
        _entity: (),
        prepass_view_bind_group: SystemParamItem<'w, '_, Self::Param>,
        pass: &mut TrackedRenderPass<'w>,
    ) -> RenderCommandResult {
        let prepass_view_bind_group = prepass_view_bind_group.into_inner();

        if let Some(previous_view_projection_uniform_offset) =
            previous_view_projection_uniform_offset
        {
            pass.set_bind_group(
                I,
                prepass_view_bind_group.motion_vectors.as_ref().unwrap(),
                &[
                    view_uniform_offset.offset,
                    previous_view_projection_uniform_offset.offset,
                ],
            );
        } else {
            pass.set_bind_group(
                I,
                prepass_view_bind_group.no_motion_vectors.as_ref().unwrap(),
                &[view_uniform_offset.offset],
            );
        }

        RenderCommandResult::Success
    }
}

pub type DrawPrepass<M> = (
    SetItemPipeline,
    SetPrepassViewBindGroup<0>,
    SetMaterialBindGroup<M, 1>,
    SetMeshBindGroup<2>,
    DrawMesh,
);

#[derive(Debug, Hash, PartialEq, Eq, Clone, SystemSet)]
struct PrepassLightsViewFlush;<|MERGE_RESOLUTION|>--- conflicted
+++ resolved
@@ -975,12 +975,12 @@
                 | AlphaMode::Multiply => continue,
             }
 
-<<<<<<< HEAD
             if material.properties.reads_view_transmission_texture {
                 // No-op: Materials reading from `ViewTransmissionTexture` are not rendered in the `Opaque3d`
                 // phase, and are therefore also excluded from the prepass much like alpha-blended materials.
                 continue;
-=======
+            }
+
             let forward = match material.properties.render_method {
                 OpaqueRendererMethod::Forward => true,
                 OpaqueRendererMethod::Deferred => false,
@@ -991,7 +991,6 @@
 
             if deferred {
                 mesh_key |= MeshPipelineKey::DEFERRED_PREPASS;
->>>>>>> 3866b1cc
             }
 
             let pipeline_id = pipelines.specialize(
