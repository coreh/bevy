#import bevy_pbr::mesh_view_bindings
#import bevy_pbr::pbr_bindings
#import bevy_pbr::mesh_bindings

#import bevy_pbr::utils
#import bevy_pbr::clustered_forward
#import bevy_pbr::lighting
#import bevy_pbr::pbr_ambient
#import bevy_pbr::shadows
#import bevy_pbr::fog
#import bevy_pbr::pbr_functions
#import bevy_pbr::parallax_mapping

#import bevy_pbr::prepass_utils

#ifdef SCREEN_SPACE_AMBIENT_OCCLUSION
#import bevy_pbr::gtao_utils
#endif

struct FragmentInput {
    @builtin(front_facing) is_front: bool,
    @builtin(position) frag_coord: vec4<f32>,
    #import bevy_pbr::mesh_vertex_output
};

@fragment
fn fragment(in: FragmentInput) -> @location(0) vec4<f32> {
    let is_orthographic = view.projection[3].w == 1.0;
    let V = calculate_view(in.world_position, is_orthographic);
#ifdef VERTEX_UVS
    var uv = in.uv;
#ifdef VERTEX_TANGENTS
    if ((material.flags & STANDARD_MATERIAL_FLAGS_DEPTH_MAP_BIT) != 0u) {
        let N = in.world_normal;
        let T = in.world_tangent.xyz;
        let B = in.world_tangent.w * cross(N, T);
        // Transform V from fragment to camera in world space to tangent space.
        let Vt = vec3(dot(V, T), dot(V, B), dot(V, N));
        uv = parallaxed_uv(
            material.parallax_depth_scale,
            material.max_parallax_layer_count,
            material.max_relief_mapping_search_steps,
            uv,
            // Flip the direction of Vt to go toward the surface to make the
            // parallax mapping algorithm easier to understand and reason
            // about.
            -Vt,
        );
    }
#endif
#endif
    var output_color: vec4<f32> = material.base_color;
#ifdef VERTEX_COLORS
    output_color = output_color * in.color;
#endif
#ifdef VERTEX_UVS
    if ((material.flags & STANDARD_MATERIAL_FLAGS_BASE_COLOR_TEXTURE_BIT) != 0u) {
        output_color = output_color * textureSample(base_color_texture, base_color_sampler, uv);
    }
#endif

    // NOTE: Unlit bit not set means == 0 is true, so the true case is if lit
    if ((material.flags & STANDARD_MATERIAL_FLAGS_UNLIT_BIT) == 0u) {
        // Prepare a 'processed' StandardMaterial by sampling all textures to resolve
        // the material members
        var pbr_input: PbrInput;

        pbr_input.material.base_color = output_color;
        pbr_input.material.reflectance = material.reflectance;
        pbr_input.material.ior = material.ior;
        pbr_input.material.attenuation_color = material.attenuation_color;
        pbr_input.material.attenuation_distance = material.attenuation_distance;
        pbr_input.material.flags = material.flags;
        pbr_input.material.alpha_cutoff = material.alpha_cutoff;

        // TODO use .a for exposure compensation in HDR
        var emissive: vec4<f32> = material.emissive;
#ifdef VERTEX_UVS
        if ((material.flags & STANDARD_MATERIAL_FLAGS_EMISSIVE_TEXTURE_BIT) != 0u) {
            emissive = vec4<f32>(emissive.rgb * textureSample(emissive_texture, emissive_sampler, uv).rgb, 1.0);
        }
#endif
        pbr_input.material.emissive = emissive;

        var metallic: f32 = material.metallic;
        var perceptual_roughness: f32 = material.perceptual_roughness;
#ifdef VERTEX_UVS
        if ((material.flags & STANDARD_MATERIAL_FLAGS_METALLIC_ROUGHNESS_TEXTURE_BIT) != 0u) {
            let metallic_roughness = textureSample(metallic_roughness_texture, metallic_roughness_sampler, uv);
            // Sampling from GLTF standard channels for now
            metallic = metallic * metallic_roughness.b;
            perceptual_roughness = perceptual_roughness * metallic_roughness.g;
        }
#endif
        pbr_input.material.metallic = metallic;
        pbr_input.material.perceptual_roughness = perceptual_roughness;

<<<<<<< HEAD
        var transmission: f32 = material.transmission;
#ifdef PBR_TRANSMISSION_TEXTURES_SUPPORTED
        if ((material.flags & STANDARD_MATERIAL_FLAGS_TRANSMISSION_TEXTURE_BIT) != 0u) {
            transmission *= textureSample(transmission_texture, transmission_sampler, uv).r;
        }
#endif
        pbr_input.material.transmission = transmission;

        var thickness: f32 = material.thickness;
#ifdef PBR_TRANSMISSION_TEXTURES_SUPPORTED
        if ((material.flags & STANDARD_MATERIAL_FLAGS_THICKNESS_TEXTURE_BIT) != 0u) {
            thickness *= textureSample(thickness_texture, thickness_sampler, uv).g;
        }
#endif
        thickness *= (length(mesh.model[0].xyz) + length(mesh.model[1].xyz) + length(mesh.model[2].xyz)) / 3.0;
        pbr_input.material.thickness = thickness;

        var diffuse_transmission = material.diffuse_transmission;
#ifdef PBR_TRANSMISSION_TEXTURES_SUPPORTED
        if ((material.flags & STANDARD_MATERIAL_FLAGS_DIFFUSE_TRANSMISSION_TEXTURE_BIT) != 0u) {
            diffuse_transmission *= textureSample(diffuse_transmission_texture, diffuse_transmission_sampler, uv).a;
        }
#endif
        pbr_input.material.diffuse_transmission = diffuse_transmission;

        var occlusion: f32 = 1.0;
=======
        // TODO: Split into diffuse/specular occlusion?
        var occlusion: vec3<f32> = vec3(1.0);
>>>>>>> 910f9847
#ifdef VERTEX_UVS
        if ((material.flags & STANDARD_MATERIAL_FLAGS_OCCLUSION_TEXTURE_BIT) != 0u) {
            occlusion = vec3(textureSample(occlusion_texture, occlusion_sampler, in.uv).r);
        }
#endif
#ifdef SCREEN_SPACE_AMBIENT_OCCLUSION
        let ssao = textureLoad(screen_space_ambient_occlusion_texture, vec2<i32>(in.frag_coord.xy), 0i).r;
        let ssao_multibounce = gtao_multibounce(ssao, pbr_input.material.base_color.rgb);
        occlusion = min(occlusion, ssao_multibounce);
#endif
        pbr_input.occlusion = occlusion;

        pbr_input.frag_coord = in.frag_coord;
        pbr_input.world_position = in.world_position;

#ifdef LOAD_PREPASS_NORMALS
        pbr_input.world_normal = prepass_normal(in.frag_coord, 0u);
#else // LOAD_PREPASS_NORMALS
        pbr_input.world_normal = prepare_world_normal(
            in.world_normal,
            (material.flags & STANDARD_MATERIAL_FLAGS_DOUBLE_SIDED_BIT) != 0u,
            in.is_front,
        );
#endif // LOAD_PREPASS_NORMALS

        pbr_input.is_orthographic = is_orthographic;

        pbr_input.N = apply_normal_mapping(
            material.flags,
            pbr_input.world_normal,
#ifdef VERTEX_TANGENTS
#ifdef STANDARDMATERIAL_NORMAL_MAP
            in.world_tangent,
#endif
#endif
#ifdef VERTEX_UVS
            uv,
#endif
        );
        pbr_input.V = V;
        pbr_input.occlusion = occlusion;

        pbr_input.flags = mesh.flags;

        output_color = pbr(pbr_input);
    } else {
        output_color = alpha_discard(material, output_color);
    }

    // fog
    if (fog.mode != FOG_MODE_OFF && (material.flags & STANDARD_MATERIAL_FLAGS_FOG_ENABLED_BIT) != 0u) {
        output_color = apply_fog(fog, output_color, in.world_position.xyz, view.world_position.xyz);
    }

#ifdef TONEMAP_IN_SHADER
    output_color = tone_mapping(output_color);
#ifdef DEBAND_DITHER
    var output_rgb = output_color.rgb;
    output_rgb = powsafe(output_rgb, 1.0 / 2.2);
    output_rgb = output_rgb + screen_space_dither(in.frag_coord.xy);
    // This conversion back to linear space is required because our output texture format is
    // SRGB; the GPU will assume our output is linear and will apply an SRGB conversion.
    output_rgb = powsafe(output_rgb, 2.2);
    output_color = vec4(output_rgb, output_color.a);
#endif
#endif
#ifdef PREMULTIPLY_ALPHA
    output_color = premultiply_alpha(material.flags, output_color);
#endif
    return output_color;
}<|MERGE_RESOLUTION|>--- conflicted
+++ resolved
@@ -95,7 +95,6 @@
         pbr_input.material.metallic = metallic;
         pbr_input.material.perceptual_roughness = perceptual_roughness;
 
-<<<<<<< HEAD
         var transmission: f32 = material.transmission;
 #ifdef PBR_TRANSMISSION_TEXTURES_SUPPORTED
         if ((material.flags & STANDARD_MATERIAL_FLAGS_TRANSMISSION_TEXTURE_BIT) != 0u) {
@@ -121,11 +120,8 @@
 #endif
         pbr_input.material.diffuse_transmission = diffuse_transmission;
 
-        var occlusion: f32 = 1.0;
-=======
         // TODO: Split into diffuse/specular occlusion?
         var occlusion: vec3<f32> = vec3(1.0);
->>>>>>> 910f9847
 #ifdef VERTEX_UVS
         if ((material.flags & STANDARD_MATERIAL_FLAGS_OCCLUSION_TEXTURE_BIT) != 0u) {
             occlusion = vec3(textureSample(occlusion_texture, occlusion_sampler, in.uv).r);
