#define_import_path bevy_pbr::pbr_functions

#ifdef TONEMAP_IN_SHADER
#import bevy_core_pipeline::tonemapping
#endif


fn alpha_discard(material: StandardMaterial, output_color: vec4<f32>) -> vec4<f32> {
    var color = output_color;
    if (material.flags & STANDARD_MATERIAL_FLAGS_ALPHA_MODE_OPAQUE) != 0u {
        // NOTE: If rendering as opaque, alpha should be ignored so set to 1.0
        color.a = 1.0;
    } else if (material.flags & STANDARD_MATERIAL_FLAGS_ALPHA_MODE_MASK) != 0u {
        if color.a >= material.alpha_cutoff {
            // NOTE: If rendering as masked alpha and >= the cutoff, render as fully opaque
            color.a = 1.0;
        } else {
            // NOTE: output_color.a < in.material.alpha_cutoff should not is not rendered
            // NOTE: This and any other discards mean that early-z testing cannot be done!
            discard;
        }
    }
    return color;
}

fn prepare_world_normal(
    world_normal: vec3<f32>,
    double_sided: bool,
    is_front: bool,
) -> vec3<f32> {
    var output: vec3<f32> = world_normal;
#ifndef VERTEX_TANGENTS
#ifndef STANDARDMATERIAL_NORMAL_MAP
    // NOTE: When NOT using normal-mapping, if looking at the back face of a double-sided
    // material, the normal needs to be inverted. This is a branchless version of that.
    output = (f32(!double_sided || is_front) * 2.0 - 1.0) * output;
#endif
#endif
    return output;
}

fn apply_normal_mapping(
    standard_material_flags: u32,
    world_normal: vec3<f32>,
#ifdef VERTEX_TANGENTS
#ifdef STANDARDMATERIAL_NORMAL_MAP
    world_tangent: vec4<f32>,
#endif
#endif
#ifdef VERTEX_UVS
    uv: vec2<f32>,
#endif
) -> vec3<f32> {
    // NOTE: The mikktspace method of normal mapping explicitly requires that the world normal NOT
    // be re-normalized in the fragment shader. This is primarily to match the way mikktspace
    // bakes vertex tangents and normal maps so that this is the exact inverse. Blender, Unity,
    // Unreal Engine, Godot, and more all use the mikktspace method. Do not change this code
    // unless you really know what you are doing.
    // http://www.mikktspace.com/
    var N: vec3<f32> = world_normal;

#ifdef VERTEX_TANGENTS
#ifdef STANDARDMATERIAL_NORMAL_MAP
    // NOTE: The mikktspace method of normal mapping explicitly requires that these NOT be
    // normalized nor any Gram-Schmidt applied to ensure the vertex normal is orthogonal to the
    // vertex tangent! Do not change this code unless you really know what you are doing.
    // http://www.mikktspace.com/
    var T: vec3<f32> = world_tangent.xyz;
    var B: vec3<f32> = world_tangent.w * cross(N, T);
#endif
#endif

#ifdef VERTEX_TANGENTS
#ifdef VERTEX_UVS
#ifdef STANDARDMATERIAL_NORMAL_MAP
    // Nt is the tangent-space normal.
    var Nt = textureSample(normal_map_texture, normal_map_sampler, uv).rgb;
    if (standard_material_flags & STANDARD_MATERIAL_FLAGS_TWO_COMPONENT_NORMAL_MAP) != 0u {
        // Only use the xy components and derive z for 2-component normal maps.
        Nt = vec3<f32>(Nt.rg * 2.0 - 1.0, 0.0);
        Nt.z = sqrt(1.0 - Nt.x * Nt.x - Nt.y * Nt.y);
    } else {
        Nt = Nt * 2.0 - 1.0;
    }
    // Normal maps authored for DirectX require flipping the y component
    if (standard_material_flags & STANDARD_MATERIAL_FLAGS_FLIP_NORMAL_MAP_Y) != 0u {
        Nt.y = -Nt.y;
    }
    // NOTE: The mikktspace method of normal mapping applies maps the tangent-space normal from
    // the normal map texture in this way to be an EXACT inverse of how the normal map baker
    // calculates the normal maps so there is no error introduced. Do not change this code
    // unless you really know what you are doing.
    // http://www.mikktspace.com/
    N = Nt.x * T + Nt.y * B + Nt.z * N;
#endif
#endif
#endif

    return normalize(N);
}

// NOTE: Correctly calculates the view vector depending on whether
// the projection is orthographic or perspective.
fn calculate_view(
    world_position: vec4<f32>,
    is_orthographic: bool,
) -> vec3<f32> {
    var V: vec3<f32>;
    if is_orthographic {
        // Orthographic view vector
        V = normalize(vec3<f32>(view.view_proj[0].z, view.view_proj[1].z, view.view_proj[2].z));
    } else {
        // Only valid for a perpective projection
        V = normalize(view.world_position.xyz - world_position.xyz);
    }
    return V;
}

struct PbrInput {
    material: StandardMaterial,
    occlusion: f32,
    frag_coord: vec4<f32>,
    world_position: vec4<f32>,
    // Normalized world normal used for shadow mapping as normal-mapping is not used for shadow
    // mapping
    world_normal: vec3<f32>,
    // Normalized normal-mapped world normal used for lighting
    N: vec3<f32>,
    // Normalized view vector in world space, pointing from the fragment world position toward the
    // view world position
    V: vec3<f32>,
    is_orthographic: bool,
};

// Creates a PbrInput with default values
fn pbr_input_new() -> PbrInput {
    var pbr_input: PbrInput;

    pbr_input.material = standard_material_new();
    pbr_input.occlusion = 1.0;

    pbr_input.frag_coord = vec4<f32>(0.0, 0.0, 0.0, 1.0);
    pbr_input.world_position = vec4<f32>(0.0, 0.0, 0.0, 1.0);
    pbr_input.world_normal = vec3<f32>(0.0, 0.0, 1.0);

    pbr_input.is_orthographic = false;

    pbr_input.N = vec3<f32>(0.0, 0.0, 1.0);
    pbr_input.V = vec3<f32>(1.0, 0.0, 0.0);

    return pbr_input;
}

#ifndef NORMAL_PREPASS
fn pbr(
    in: PbrInput,
) -> vec4<f32> {
    var output_color: vec4<f32> = in.material.base_color;

    // TODO use .a for exposure compensation in HDR
    let emissive = in.material.emissive;

    // calculate non-linear roughness from linear perceptualRoughness
    let metallic = in.material.metallic;
    let perceptual_roughness = in.material.perceptual_roughness;
    let roughness = perceptualRoughnessToRoughness(perceptual_roughness);

    let occlusion = in.occlusion;

    output_color = alpha_discard(in.material, output_color);

    // Neubelt and Pettineo 2013, "Crafting a Next-gen Material Pipeline for The Order: 1886"
    let NdotV = max(dot(in.N, in.V), 0.0001);

    // Remapping [0,1] reflectance to F0
    // See https://google.github.io/filament/Filament.html#materialsystem/parameterization/remapping
    let reflectance = in.material.reflectance;
    let F0 = 0.16 * reflectance * reflectance * (1.0 - metallic) + output_color.rgb * metallic;

    // Diffuse strength inversely related to metallicity
    let diffuse_color = output_color.rgb * (1.0 - metallic);

    let R = reflect(-in.V, in.N);

    // accumulate color
    var light_accum: vec3<f32> = vec3<f32>(0.0);

    let view_z = dot(vec4<f32>(
        view.inverse_view[0].z,
        view.inverse_view[1].z,
        view.inverse_view[2].z,
        view.inverse_view[3].z
    ), in.world_position);
    let cluster_index = fragment_cluster_index(in.frag_coord.xy, view_z, in.is_orthographic);
    let offset_and_counts = unpack_offset_and_counts(cluster_index);

    // point lights
    for (var i: u32 = offset_and_counts[0]; i < offset_and_counts[0] + offset_and_counts[1]; i = i + 1u) {
        let light_id = get_light_id(i);
        var shadow: f32 = 1.0;
        if ((mesh.flags & MESH_FLAGS_SHADOW_RECEIVER_BIT) != 0u
                && (point_lights.data[light_id].flags & POINT_LIGHT_FLAGS_SHADOWS_ENABLED_BIT) != 0u) {
            shadow = fetch_point_shadow(light_id, in.world_position, in.world_normal);
        }
        let light_contrib = point_light(in.world_position.xyz, light_id, roughness, NdotV, in.N, in.V, R, F0, diffuse_color);
        light_accum = light_accum + light_contrib * shadow;
    }

    // spot lights
    for (var i: u32 = offset_and_counts[0] + offset_and_counts[1]; i < offset_and_counts[0] + offset_and_counts[1] + offset_and_counts[2]; i = i + 1u) {
        let light_id = get_light_id(i);
        var shadow: f32 = 1.0;
        if ((mesh.flags & MESH_FLAGS_SHADOW_RECEIVER_BIT) != 0u
                && (point_lights.data[light_id].flags & POINT_LIGHT_FLAGS_SHADOWS_ENABLED_BIT) != 0u) {
            shadow = fetch_spot_shadow(light_id, in.world_position, in.world_normal);
        }
        let light_contrib = spot_light(in.world_position.xyz, light_id, roughness, NdotV, in.N, in.V, R, F0, diffuse_color);
        light_accum = light_accum + light_contrib * shadow;
    }

    let n_directional_lights = lights.n_directional_lights;
    for (var i: u32 = 0u; i < n_directional_lights; i = i + 1u) {
        var shadow: f32 = 1.0;
        if ((mesh.flags & MESH_FLAGS_SHADOW_RECEIVER_BIT) != 0u
                && (lights.directional_lights[i].flags & DIRECTIONAL_LIGHT_FLAGS_SHADOWS_ENABLED_BIT) != 0u) {
            shadow = fetch_directional_shadow(i, in.world_position, in.world_normal);
        }
        let light_contrib = directional_light(i, roughness, NdotV, in.N, in.V, R, F0, diffuse_color);
        light_accum = light_accum + light_contrib * shadow;
    }

    let diffuse_ambient = EnvBRDFApprox(diffuse_color, 1.0, NdotV);
    let specular_ambient = EnvBRDFApprox(F0, perceptual_roughness, NdotV);

    output_color = vec4<f32>(
        light_accum
            + (diffuse_ambient + specular_ambient) * lights.ambient_color.rgb * occlusion
            + emissive.rgb * output_color.a,
        output_color.a
    );

    output_color = cluster_debug_visualization(
        output_color,
        view_z,
        in.is_orthographic,
        offset_and_counts,
        cluster_index,
    );

    return output_color;
}
#endif // NORMAL_PREPASS

#ifdef TONEMAP_IN_SHADER
fn tone_mapping(in: vec4<f32>) -> vec4<f32> {
    // tone_mapping
    return vec4<f32>(reinhard_luminance(in.rgb), in.a);

    // Gamma correction.
    // Not needed with sRGB buffer
    // output_color.rgb = pow(output_color.rgb, vec3(1.0 / 2.2));
}
#endif // TONEMAP_IN_SHADER

#ifdef DEBAND_DITHER
fn dither(color: vec4<f32>, pos: vec2<f32>) -> vec4<f32> {
    return vec4<f32>(color.rgb + screen_space_dither(pos.xy), color.a);
}
<<<<<<< HEAD
#endif

fn apply_fog(input_color: vec4<f32>, view_to_world: vec3<f32>) -> vec4<f32> {
    // `length()` is used here instead of just `view_z` since that produces more
    // high quality results, especially for denser/smaller fogs. we get a "curved"
    // fog shape that remains consistent with camera rotation, instead of a "linear"
    // fog shape that looks a bit fake
    let distance = length(view_to_world);

    var scattering = vec3<f32>(0.0);
    if (fog.directional_light_color.a > 0.0) {
        let view_to_world_normalized = view_to_world / distance;
        let n_directional_lights = lights.n_directional_lights;
        for (var i: u32 = 0u; i < n_directional_lights; i = i + 1u) {
            let light = lights.directional_lights[i];
            scattering += pow(
                max(
                    dot(view_to_world_normalized, light.direction_to_light),
                    0.0
                ),
                fog.directional_light_exponent
            ) * light.color.rgb;
        }
    }

    if (fog.mode == FOG_MODE_LINEAR) {
        return linear_fog(input_color, distance, scattering);
    } else if (fog.mode == FOG_MODE_EXPONENTIAL) {
        return exponential_fog(input_color, distance, scattering);
    } else if (fog.mode == FOG_MODE_EXPONENTIAL_SQUARED) {
        return exponential_squared_fog(input_color, distance, scattering);
    } else if (fog.mode == FOG_MODE_ATMOSPHERIC) {
        return atmospheric_fog(input_color, distance, scattering);
    } else {
        return input_color;
    }
}
=======
#endif // DEBAND_DITHER
>>>>>>> cb4e8c83
<|MERGE_RESOLUTION|>--- conflicted
+++ resolved
@@ -266,8 +266,7 @@
 fn dither(color: vec4<f32>, pos: vec2<f32>) -> vec4<f32> {
     return vec4<f32>(color.rgb + screen_space_dither(pos.xy), color.a);
 }
-<<<<<<< HEAD
-#endif
+#endif // DEBAND_DITHER
 
 fn apply_fog(input_color: vec4<f32>, view_to_world: vec3<f32>) -> vec4<f32> {
     // `length()` is used here instead of just `view_z` since that produces more
@@ -303,7 +302,4 @@
     } else {
         return input_color;
     }
-}
-=======
-#endif // DEBAND_DITHER
->>>>>>> cb4e8c83
+}