#define_import_path bevy_pbr::pbr_functions

#ifdef TONEMAP_IN_SHADER
#import bevy_core_pipeline::tonemapping
#endif


fn alpha_discard(material: StandardMaterial, output_color: vec4<f32>) -> vec4<f32> {
    var color = output_color;
<<<<<<< HEAD
    if (material.flags & STANDARD_MATERIAL_FLAGS_ALPHA_MODE_OPAQUE) != 0u {
        // NOTE: If rendering as opaque, alpha should be ignored so set to 1.0
        color.a = 1.0;
    } else if (material.flags & STANDARD_MATERIAL_FLAGS_ALPHA_MODE_MASK) != 0u {
=======
    let alpha_mode = material.flags & STANDARD_MATERIAL_FLAGS_ALPHA_MODE_RESERVED_BITS;
    if alpha_mode == STANDARD_MATERIAL_FLAGS_ALPHA_MODE_OPAQUE {
        // NOTE: If rendering as opaque, alpha should be ignored so set to 1.0
        color.a = 1.0;
    } else if alpha_mode == STANDARD_MATERIAL_FLAGS_ALPHA_MODE_MASK {
>>>>>>> a61bf35c
        if color.a >= material.alpha_cutoff {
            // NOTE: If rendering as masked alpha and >= the cutoff, render as fully opaque
            color.a = 1.0;
        } else {
            // NOTE: output_color.a < in.material.alpha_cutoff should not is not rendered
            // NOTE: This and any other discards mean that early-z testing cannot be done!
            discard;
        }
    }
    return color;
}

fn prepare_world_normal(
    world_normal: vec3<f32>,
    double_sided: bool,
    is_front: bool,
) -> vec3<f32> {
    var output: vec3<f32> = world_normal;
#ifndef VERTEX_TANGENTS
#ifndef STANDARDMATERIAL_NORMAL_MAP
    // NOTE: When NOT using normal-mapping, if looking at the back face of a double-sided
    // material, the normal needs to be inverted. This is a branchless version of that.
    output = (f32(!double_sided || is_front) * 2.0 - 1.0) * output;
#endif
#endif
    return output;
}

fn apply_normal_mapping(
    standard_material_flags: u32,
    world_normal: vec3<f32>,
#ifdef VERTEX_TANGENTS
#ifdef STANDARDMATERIAL_NORMAL_MAP
    world_tangent: vec4<f32>,
#endif
#endif
#ifdef VERTEX_UVS
    uv: vec2<f32>,
#endif
) -> vec3<f32> {
    // NOTE: The mikktspace method of normal mapping explicitly requires that the world normal NOT
    // be re-normalized in the fragment shader. This is primarily to match the way mikktspace
    // bakes vertex tangents and normal maps so that this is the exact inverse. Blender, Unity,
    // Unreal Engine, Godot, and more all use the mikktspace method. Do not change this code
    // unless you really know what you are doing.
    // http://www.mikktspace.com/
    var N: vec3<f32> = world_normal;

#ifdef VERTEX_TANGENTS
#ifdef STANDARDMATERIAL_NORMAL_MAP
    // NOTE: The mikktspace method of normal mapping explicitly requires that these NOT be
    // normalized nor any Gram-Schmidt applied to ensure the vertex normal is orthogonal to the
    // vertex tangent! Do not change this code unless you really know what you are doing.
    // http://www.mikktspace.com/
    var T: vec3<f32> = world_tangent.xyz;
    var B: vec3<f32> = world_tangent.w * cross(N, T);
#endif
#endif

#ifdef VERTEX_TANGENTS
#ifdef VERTEX_UVS
#ifdef STANDARDMATERIAL_NORMAL_MAP
    // Nt is the tangent-space normal.
    var Nt = textureSample(normal_map_texture, normal_map_sampler, uv).rgb;
    if (standard_material_flags & STANDARD_MATERIAL_FLAGS_TWO_COMPONENT_NORMAL_MAP) != 0u {
        // Only use the xy components and derive z for 2-component normal maps.
        Nt = vec3<f32>(Nt.rg * 2.0 - 1.0, 0.0);
        Nt.z = sqrt(1.0 - Nt.x * Nt.x - Nt.y * Nt.y);
    } else {
        Nt = Nt * 2.0 - 1.0;
    }
    // Normal maps authored for DirectX require flipping the y component
    if (standard_material_flags & STANDARD_MATERIAL_FLAGS_FLIP_NORMAL_MAP_Y) != 0u {
        Nt.y = -Nt.y;
    }
    // NOTE: The mikktspace method of normal mapping applies maps the tangent-space normal from
    // the normal map texture in this way to be an EXACT inverse of how the normal map baker
    // calculates the normal maps so there is no error introduced. Do not change this code
    // unless you really know what you are doing.
    // http://www.mikktspace.com/
    N = Nt.x * T + Nt.y * B + Nt.z * N;
#endif
#endif
#endif

    return normalize(N);
}

// NOTE: Correctly calculates the view vector depending on whether
// the projection is orthographic or perspective.
fn calculate_view(
    world_position: vec4<f32>,
    is_orthographic: bool,
) -> vec3<f32> {
    var V: vec3<f32>;
    if is_orthographic {
        // Orthographic view vector
        V = normalize(vec3<f32>(view.view_proj[0].z, view.view_proj[1].z, view.view_proj[2].z));
    } else {
        // Only valid for a perpective projection
        V = normalize(view.world_position.xyz - world_position.xyz);
    }
    return V;
}

struct PbrInput {
    material: StandardMaterial,
    occlusion: f32,
    frag_coord: vec4<f32>,
    world_position: vec4<f32>,
    // Normalized world normal used for shadow mapping as normal-mapping is not used for shadow
    // mapping
    world_normal: vec3<f32>,
    // Normalized normal-mapped world normal used for lighting
    N: vec3<f32>,
    // Normalized view vector in world space, pointing from the fragment world position toward the
    // view world position
    V: vec3<f32>,
    is_orthographic: bool,
};

// Creates a PbrInput with default values
fn pbr_input_new() -> PbrInput {
    var pbr_input: PbrInput;

    pbr_input.material = standard_material_new();
    pbr_input.occlusion = 1.0;

    pbr_input.frag_coord = vec4<f32>(0.0, 0.0, 0.0, 1.0);
    pbr_input.world_position = vec4<f32>(0.0, 0.0, 0.0, 1.0);
    pbr_input.world_normal = vec3<f32>(0.0, 0.0, 1.0);

    pbr_input.is_orthographic = false;

    pbr_input.N = vec3<f32>(0.0, 0.0, 1.0);
    pbr_input.V = vec3<f32>(1.0, 0.0, 0.0);

    return pbr_input;
}

#ifndef NORMAL_PREPASS
fn pbr(
    in: PbrInput,
) -> vec4<f32> {
    var output_color: vec4<f32> = in.material.base_color;

    // TODO use .a for exposure compensation in HDR
    let emissive = in.material.emissive;

    // calculate non-linear roughness from linear perceptualRoughness
    let metallic = in.material.metallic;
    let perceptual_roughness = in.material.perceptual_roughness;
    let roughness = perceptualRoughnessToRoughness(perceptual_roughness);

    let occlusion = in.occlusion;

    output_color = alpha_discard(in.material, output_color);

    // Neubelt and Pettineo 2013, "Crafting a Next-gen Material Pipeline for The Order: 1886"
    let NdotV = max(dot(in.N, in.V), 0.0001);

    // Remapping [0,1] reflectance to F0
    // See https://google.github.io/filament/Filament.html#materialsystem/parameterization/remapping
    let reflectance = in.material.reflectance;
    let F0 = 0.16 * reflectance * reflectance * (1.0 - metallic) + output_color.rgb * metallic;

    // Diffuse strength inversely related to metallicity
    let diffuse_color = output_color.rgb * (1.0 - metallic);

    let R = reflect(-in.V, in.N);

    // accumulate color
    var light_accum: vec3<f32> = vec3<f32>(0.0);

    let view_z = dot(vec4<f32>(
        view.inverse_view[0].z,
        view.inverse_view[1].z,
        view.inverse_view[2].z,
        view.inverse_view[3].z
    ), in.world_position);
    let cluster_index = fragment_cluster_index(in.frag_coord.xy, view_z, in.is_orthographic);
    let offset_and_counts = unpack_offset_and_counts(cluster_index);

    // point lights
    for (var i: u32 = offset_and_counts[0]; i < offset_and_counts[0] + offset_and_counts[1]; i = i + 1u) {
        let light_id = get_light_id(i);
        var shadow: f32 = 1.0;
        if ((mesh.flags & MESH_FLAGS_SHADOW_RECEIVER_BIT) != 0u
                && (point_lights.data[light_id].flags & POINT_LIGHT_FLAGS_SHADOWS_ENABLED_BIT) != 0u) {
            shadow = fetch_point_shadow(light_id, in.world_position, in.world_normal);
        }
        let light_contrib = point_light(in.world_position.xyz, light_id, roughness, NdotV, in.N, in.V, R, F0, diffuse_color);
        light_accum = light_accum + light_contrib * shadow;
    }

    // spot lights
    for (var i: u32 = offset_and_counts[0] + offset_and_counts[1]; i < offset_and_counts[0] + offset_and_counts[1] + offset_and_counts[2]; i = i + 1u) {
        let light_id = get_light_id(i);
        var shadow: f32 = 1.0;
        if ((mesh.flags & MESH_FLAGS_SHADOW_RECEIVER_BIT) != 0u
                && (point_lights.data[light_id].flags & POINT_LIGHT_FLAGS_SHADOWS_ENABLED_BIT) != 0u) {
            shadow = fetch_spot_shadow(light_id, in.world_position, in.world_normal);
        }
        let light_contrib = spot_light(in.world_position.xyz, light_id, roughness, NdotV, in.N, in.V, R, F0, diffuse_color);
        light_accum = light_accum + light_contrib * shadow;
    }

    let n_directional_lights = lights.n_directional_lights;
    for (var i: u32 = 0u; i < n_directional_lights; i = i + 1u) {
        var shadow: f32 = 1.0;
        if ((mesh.flags & MESH_FLAGS_SHADOW_RECEIVER_BIT) != 0u
                && (lights.directional_lights[i].flags & DIRECTIONAL_LIGHT_FLAGS_SHADOWS_ENABLED_BIT) != 0u) {
            shadow = fetch_directional_shadow(i, in.world_position, in.world_normal, view_z);
        }
        let light_contrib = directional_light(i, roughness, NdotV, in.N, in.V, R, F0, diffuse_color);
        light_accum = light_accum + light_contrib * shadow;
    }

    let diffuse_ambient = EnvBRDFApprox(diffuse_color, 1.0, NdotV);
    let specular_ambient = EnvBRDFApprox(F0, perceptual_roughness, NdotV);

    output_color = vec4<f32>(
<<<<<<< HEAD
        light_accum + (diffuse_ambient + specular_ambient) * lights.ambient_color.rgb * occlusion + emissive.rgb * output_color.a,
=======
        light_accum
            + (diffuse_ambient + specular_ambient) * lights.ambient_color.rgb * occlusion
            + emissive.rgb * output_color.a,
>>>>>>> a61bf35c
        output_color.a
    );

    output_color = cluster_debug_visualization(
        output_color,
        view_z,
        in.is_orthographic,
        offset_and_counts,
        cluster_index,
    );

    return output_color;
}
#endif // NORMAL_PREPASS

#ifdef TONEMAP_IN_SHADER
fn tone_mapping(in: vec4<f32>) -> vec4<f32> {
    // tone_mapping
    return vec4<f32>(aces_filmic(in.rgb), in.a);

    // Gamma correction.
    // Not needed with sRGB buffer
    // output_color.rgb = pow(output_color.rgb, vec3(1.0 / 2.2));
}
#endif // TONEMAP_IN_SHADER

#ifdef DEBAND_DITHER
fn dither(color: vec4<f32>, pos: vec2<f32>) -> vec4<f32> {
    return vec4<f32>(color.rgb + screen_space_dither(pos.xy), color.a);
}
<<<<<<< HEAD
=======
#endif // DEBAND_DITHER

#ifndef NORMAL_PREPASS
fn apply_fog(input_color: vec4<f32>, fragment_world_position: vec3<f32>, view_world_position: vec3<f32>) -> vec4<f32> {
    let view_to_world = fragment_world_position.xyz - view_world_position.xyz;

    // `length()` is used here instead of just `view_to_world.z` since that produces more
    // high quality results, especially for denser/smaller fogs. we get a "curved"
    // fog shape that remains consistent with camera rotation, instead of a "linear"
    // fog shape that looks a bit fake
    let distance = length(view_to_world);

    var scattering = vec3<f32>(0.0);
    if (fog.directional_light_color.a > 0.0) {
        let view_to_world_normalized = view_to_world / distance;
        let n_directional_lights = lights.n_directional_lights;
        for (var i: u32 = 0u; i < n_directional_lights; i = i + 1u) {
            let light = lights.directional_lights[i];
            scattering += pow(
                max(
                    dot(view_to_world_normalized, light.direction_to_light),
                    0.0
                ),
                fog.directional_light_exponent
            ) * light.color.rgb;
        }
    }

    if (fog.mode == FOG_MODE_LINEAR) {
        return linear_fog(input_color, distance, scattering);
    } else if (fog.mode == FOG_MODE_EXPONENTIAL) {
        return exponential_fog(input_color, distance, scattering);
    } else if (fog.mode == FOG_MODE_EXPONENTIAL_SQUARED) {
        return exponential_squared_fog(input_color, distance, scattering);
    } else if (fog.mode == FOG_MODE_ATMOSPHERIC) {
        return atmospheric_fog(input_color, distance, scattering);
    } else {
        return input_color;
    }
}
#endif

#ifdef PREMULTIPLY_ALPHA
fn premultiply_alpha(standard_material_flags: u32, color: vec4<f32>) -> vec4<f32> {
// `Blend`, `Premultiplied` and `Alpha` all share the same `BlendState`. Depending
// on the alpha mode, we premultiply the color channels by the alpha channel value,
// (and also optionally replace the alpha value with 0.0) so that the result produces
// the desired blend mode when sent to the blending operation.
#ifdef BLEND_PREMULTIPLIED_ALPHA
    // For `BlendState::PREMULTIPLIED_ALPHA_BLENDING` the blend function is:
    //
    //     result = 1 * src_color + (1 - src_alpha) * dst_color
    let alpha_mode = standard_material_flags & STANDARD_MATERIAL_FLAGS_ALPHA_MODE_RESERVED_BITS;
    if (alpha_mode == STANDARD_MATERIAL_FLAGS_ALPHA_MODE_BLEND) {
        // Here, we premultiply `src_color` by `src_alpha` (ahead of time, here in the shader)
        //
        //     src_color *= src_alpha
        //
        // We end up with:
        //
        //     result = 1 * (src_alpha * src_color) + (1 - src_alpha) * dst_color
        //     result = src_alpha * src_color + (1 - src_alpha) * dst_color
        //
        // Which is the blend operation for regular alpha blending `BlendState::ALPHA_BLENDING`
        return vec4<f32>(color.rgb * color.a, color.a);
    } else if (alpha_mode == STANDARD_MATERIAL_FLAGS_ALPHA_MODE_ADD) {
        // Here, we premultiply `src_color` by `src_alpha`, and replace `src_alpha` with 0.0:
        //
        //     src_color *= src_alpha
        //     src_alpha = 0.0
        //
        // We end up with:
        //
        //     result = 1 * (src_alpha * src_color) + (1 - 0) * dst_color
        //     result = src_alpha * src_color + 1 * dst_color
        //
        // Which is the blend operation for additive blending
        return vec4<f32>(color.rgb * color.a, 0.0);
    } else {
        // Here, we don't do anything, so that we get premultiplied alpha blending. (As expected)
        return color.rgba;
    }
#endif
// `Multiply` uses its own `BlendState`, but we still need to premultiply here in the
// shader so that we get correct results as we tweak the alpha channel
#ifdef BLEND_MULTIPLY
    // The blend function is:
    //
    //     result = dst_color * src_color + (1 - src_alpha) * dst_color
    //
    // We premultiply `src_color` by `src_alpha`:
    //
    //     src_color *= src_alpha
    //
    // We end up with:
    //
    //     result = dst_color * (src_color * src_alpha) + (1 - src_alpha) * dst_color
    //     result = src_alpha * (src_color * dst_color) + (1 - src_alpha) * dst_color
    //
    // Which is the blend operation for multiplicative blending with arbitrary mixing
    // controlled by the source alpha channel
    return vec4<f32>(color.rgb * color.a, color.a);
#endif
}
>>>>>>> a61bf35c
#endif<|MERGE_RESOLUTION|>--- conflicted
+++ resolved
@@ -7,18 +7,11 @@
 
 fn alpha_discard(material: StandardMaterial, output_color: vec4<f32>) -> vec4<f32> {
     var color = output_color;
-<<<<<<< HEAD
-    if (material.flags & STANDARD_MATERIAL_FLAGS_ALPHA_MODE_OPAQUE) != 0u {
-        // NOTE: If rendering as opaque, alpha should be ignored so set to 1.0
-        color.a = 1.0;
-    } else if (material.flags & STANDARD_MATERIAL_FLAGS_ALPHA_MODE_MASK) != 0u {
-=======
     let alpha_mode = material.flags & STANDARD_MATERIAL_FLAGS_ALPHA_MODE_RESERVED_BITS;
     if alpha_mode == STANDARD_MATERIAL_FLAGS_ALPHA_MODE_OPAQUE {
         // NOTE: If rendering as opaque, alpha should be ignored so set to 1.0
         color.a = 1.0;
     } else if alpha_mode == STANDARD_MATERIAL_FLAGS_ALPHA_MODE_MASK {
->>>>>>> a61bf35c
         if color.a >= material.alpha_cutoff {
             // NOTE: If rendering as masked alpha and >= the cutoff, render as fully opaque
             color.a = 1.0;
@@ -241,13 +234,9 @@
     let specular_ambient = EnvBRDFApprox(F0, perceptual_roughness, NdotV);
 
     output_color = vec4<f32>(
-<<<<<<< HEAD
-        light_accum + (diffuse_ambient + specular_ambient) * lights.ambient_color.rgb * occlusion + emissive.rgb * output_color.a,
-=======
         light_accum
             + (diffuse_ambient + specular_ambient) * lights.ambient_color.rgb * occlusion
             + emissive.rgb * output_color.a,
->>>>>>> a61bf35c
         output_color.a
     );
 
@@ -278,8 +267,6 @@
 fn dither(color: vec4<f32>, pos: vec2<f32>) -> vec4<f32> {
     return vec4<f32>(color.rgb + screen_space_dither(pos.xy), color.a);
 }
-<<<<<<< HEAD
-=======
 #endif // DEBAND_DITHER
 
 #ifndef NORMAL_PREPASS
@@ -384,5 +371,4 @@
     return vec4<f32>(color.rgb * color.a, color.a);
 #endif
 }
->>>>>>> a61bf35c
 #endif