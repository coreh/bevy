--- conflicted
+++ resolved
@@ -262,7 +262,12 @@
 }
 #endif
 
-<<<<<<< HEAD
+#ifdef DEBAND_DITHER
+fn dither(color: vec4<f32>, pos: vec2<f32>) -> vec4<f32> {
+    return vec4<f32>(color.rgb + screen_space_dither(pos.xy), color.a);
+}
+#endif
+
 fn apply_fog(input_color: vec4<f32>, view_to_world: vec3<f32>) -> vec4<f32> {
     // `length()` is used here instead of just `view_z` since that produces more
     // high quality results, especially for denser/smaller fogs. we get a "curved"
@@ -291,11 +296,4 @@
     } else {
         return input_color;
     }
-}
-=======
-#ifdef DEBAND_DITHER
-fn dither(color: vec4<f32>, pos: vec2<f32>) -> vec4<f32> {
-    return vec4<f32>(color.rgb + screen_space_dither(pos.xy), color.a);
-}
-#endif
->>>>>>> 4ef192b9
+}