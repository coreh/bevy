use crate::{
    environment_map, prepass, EnvironmentMapLight, FogMeta, GlobalLightMeta, GpuFog, GpuLights,
<<<<<<< HEAD
    GpuPointLights, LightMeta, NotShadowCaster, NotShadowReceiver, NotTransmittedShadowReceiver,
=======
    GpuPointLights, LightMeta, MaterialBindGroupId, NotShadowCaster, NotShadowReceiver,
>>>>>>> 8ace2ff9
    PreviousGlobalTransform, ScreenSpaceAmbientOcclusionTextures, Shadow, ShadowSamplers,
    ViewClusterBindings, ViewFogUniformOffset, ViewLightsUniformOffset, ViewShadowBindings,
    CLUSTERED_FORWARD_STORAGE_BUFFER_COUNT, MAX_CASCADES_PER_LIGHT, MAX_DIRECTIONAL_LIGHTS,
};
use bevy_app::Plugin;
use bevy_asset::{load_internal_asset, AssetId, Assets, Handle};
use bevy_core_pipeline::{
    core_3d::ViewTransmissionTexture,
    core_3d::{AlphaMask3d, Opaque3d, Transmissive3d, Transparent3d},
    prepass::ViewPrepassTextures,
    tonemapping::{
        get_lut_bind_group_layout_entries, get_lut_bindings, Tonemapping, TonemappingLuts,
    },
};
use bevy_ecs::{
    prelude::*,
    query::{QueryItem, ROQueryItem},
    system::{lifetimeless::*, SystemParamItem, SystemState},
};
use bevy_math::{Affine3, Mat4, Vec2, Vec4};
use bevy_render::{
    batching::{
        batch_and_prepare_render_phase, write_batched_instance_buffer, GetBatchData,
        NoAutomaticBatching,
    },
    globals::{GlobalsBuffer, GlobalsUniform},
    mesh::{
        skinning::{SkinnedMesh, SkinnedMeshInverseBindposes},
        GpuBufferInfo, InnerMeshVertexBufferLayout, Mesh, MeshVertexBufferLayout,
        VertexAttributeDescriptor,
    },
    prelude::Msaa,
    render_asset::RenderAssets,
    render_phase::{PhaseItem, RenderCommand, RenderCommandResult, TrackedRenderPass},
    render_resource::*,
    renderer::{RenderDevice, RenderQueue},
    texture::{
        BevyDefault, DefaultImageSampler, FallbackImageCubemap, FallbackImageZero,
        FallbackImagesDepth, FallbackImagesMsaa, GpuImage, Image, ImageSampler,
        TextureFormatPixelInfo,
    },
    view::{ViewTarget, ViewUniform, ViewUniformOffset, ViewUniforms, ViewVisibility},
    Extract, ExtractSchedule, Render, RenderApp, RenderSet,
};
use bevy_transform::components::GlobalTransform;
use bevy_utils::{tracing::error, HashMap, Hashed};

use crate::render::{
    morph::{extract_morphs, prepare_morphs, MorphIndex, MorphUniform},
    MeshLayouts,
};

#[derive(Default)]
pub struct MeshRenderPlugin;

/// Maximum number of joints supported for skinned meshes.
pub const MAX_JOINTS: usize = 256;
const JOINT_SIZE: usize = std::mem::size_of::<Mat4>();
pub(crate) const JOINT_BUFFER_SIZE: usize = MAX_JOINTS * JOINT_SIZE;

pub const MESH_VERTEX_OUTPUT: Handle<Shader> = Handle::weak_from_u128(2645551199423808407);
pub const MESH_VIEW_TYPES_HANDLE: Handle<Shader> = Handle::weak_from_u128(8140454348013264787);
pub const MESH_VIEW_BINDINGS_HANDLE: Handle<Shader> = Handle::weak_from_u128(9076678235888822571);
pub const MESH_TYPES_HANDLE: Handle<Shader> = Handle::weak_from_u128(2506024101911992377);
pub const MESH_BINDINGS_HANDLE: Handle<Shader> = Handle::weak_from_u128(16831548636314682308);
pub const MESH_FUNCTIONS_HANDLE: Handle<Shader> = Handle::weak_from_u128(6300874327833745635);
pub const MESH_SHADER_HANDLE: Handle<Shader> = Handle::weak_from_u128(3252377289100772450);
pub const SKINNING_HANDLE: Handle<Shader> = Handle::weak_from_u128(13215291596265391738);
pub const MORPH_HANDLE: Handle<Shader> = Handle::weak_from_u128(970982813587607345);

impl Plugin for MeshRenderPlugin {
    fn build(&self, app: &mut bevy_app::App) {
        load_internal_asset!(
            app,
            MESH_VERTEX_OUTPUT,
            "mesh_vertex_output.wgsl",
            Shader::from_wgsl
        );
        load_internal_asset!(
            app,
            MESH_VIEW_TYPES_HANDLE,
            "mesh_view_types.wgsl",
            Shader::from_wgsl_with_defs,
            vec![
                ShaderDefVal::UInt(
                    "MAX_DIRECTIONAL_LIGHTS".into(),
                    MAX_DIRECTIONAL_LIGHTS as u32
                ),
                ShaderDefVal::UInt(
                    "MAX_CASCADES_PER_LIGHT".into(),
                    MAX_CASCADES_PER_LIGHT as u32,
                )
            ]
        );
        load_internal_asset!(
            app,
            MESH_VIEW_BINDINGS_HANDLE,
            "mesh_view_bindings.wgsl",
            Shader::from_wgsl
        );
        load_internal_asset!(app, MESH_TYPES_HANDLE, "mesh_types.wgsl", Shader::from_wgsl);
        load_internal_asset!(
            app,
            MESH_FUNCTIONS_HANDLE,
            "mesh_functions.wgsl",
            Shader::from_wgsl
        );
        load_internal_asset!(app, MESH_SHADER_HANDLE, "mesh.wgsl", Shader::from_wgsl);
        load_internal_asset!(app, SKINNING_HANDLE, "skinning.wgsl", Shader::from_wgsl);
        load_internal_asset!(app, MORPH_HANDLE, "morph.wgsl", Shader::from_wgsl);

        if let Ok(render_app) = app.get_sub_app_mut(RenderApp) {
            render_app
                .init_resource::<SkinnedMeshUniform>()
                .init_resource::<MeshBindGroups>()
                .init_resource::<MorphUniform>()
                .add_systems(
                    ExtractSchedule,
                    (extract_meshes, extract_skinned_meshes, extract_morphs),
                )
                .add_systems(
                    Render,
                    (
                        (
                            batch_and_prepare_render_phase::<Opaque3d, MeshPipeline>,
                            batch_and_prepare_render_phase::<Transparent3d, MeshPipeline>,
                            batch_and_prepare_render_phase::<AlphaMask3d, MeshPipeline>,
                            batch_and_prepare_render_phase::<Shadow, MeshPipeline>,
                        )
                            .in_set(RenderSet::PrepareResources),
                        write_batched_instance_buffer::<MeshPipeline>
                            .in_set(RenderSet::PrepareResourcesFlush),
                        prepare_skinned_meshes.in_set(RenderSet::PrepareResources),
                        prepare_morphs.in_set(RenderSet::PrepareResources),
                        prepare_mesh_bind_group.in_set(RenderSet::PrepareBindGroups),
                        prepare_mesh_view_bind_groups.in_set(RenderSet::PrepareBindGroups),
                    ),
                );
        }
    }

    fn finish(&self, app: &mut bevy_app::App) {
        let mut mesh_bindings_shader_defs = Vec::with_capacity(1);

        if let Ok(render_app) = app.get_sub_app_mut(RenderApp) {
            if let Some(per_object_buffer_batch_size) = GpuArrayBuffer::<MeshUniform>::batch_size(
                render_app.world.resource::<RenderDevice>(),
            ) {
                mesh_bindings_shader_defs.push(ShaderDefVal::UInt(
                    "PER_OBJECT_BUFFER_BATCH_SIZE".into(),
                    per_object_buffer_batch_size,
                ));
            }

            render_app
                .insert_resource(GpuArrayBuffer::<MeshUniform>::new(
                    render_app.world.resource::<RenderDevice>(),
                ))
                .init_resource::<MeshPipeline>();
        }

        // Load the mesh_bindings shader module here as it depends on runtime information about
        // whether storage buffers are supported, or the maximum uniform buffer binding size.
        load_internal_asset!(
            app,
            MESH_BINDINGS_HANDLE,
            "mesh_bindings.wgsl",
            Shader::from_wgsl_with_defs,
            mesh_bindings_shader_defs
        );
    }
}

#[derive(Component)]
pub struct MeshTransforms {
    pub transform: Affine3,
    pub previous_transform: Affine3,
    pub flags: u32,
}

#[derive(ShaderType, Clone)]
pub struct MeshUniform {
    // Affine 4x3 matrices transposed to 3x4
    pub transform: [Vec4; 3],
    pub previous_transform: [Vec4; 3],
    // 3x3 matrix packed in mat2x4 and f32 as:
    //   [0].xyz, [1].x,
    //   [1].yz, [2].xy
    //   [2].z
    pub inverse_transpose_model_a: [Vec4; 2],
    pub inverse_transpose_model_b: f32,
    pub flags: u32,
}

impl From<&MeshTransforms> for MeshUniform {
    fn from(mesh_transforms: &MeshTransforms) -> Self {
        let (inverse_transpose_model_a, inverse_transpose_model_b) =
            mesh_transforms.transform.inverse_transpose_3x3();
        Self {
            transform: mesh_transforms.transform.to_transpose(),
            previous_transform: mesh_transforms.previous_transform.to_transpose(),
            inverse_transpose_model_a,
            inverse_transpose_model_b,
            flags: mesh_transforms.flags,
        }
    }
}

// NOTE: These must match the bit flags in bevy_pbr/src/render/mesh_types.wgsl!
bitflags::bitflags! {
    #[repr(transparent)]
<<<<<<< HEAD
    struct MeshFlags: u32 {
        const SHADOW_RECEIVER             = (1 << 0);
        const TRANSMITTED_SHADOW_RECEIVER = (1 << 1);
=======
    pub struct MeshFlags: u32 {
        const SHADOW_RECEIVER            = (1 << 0);
>>>>>>> 8ace2ff9
        // Indicates the sign of the determinant of the 3x3 model matrix. If the sign is positive,
        // then the flag should be set, else it should not be set.
        const SIGN_DETERMINANT_MODEL_3X3  = (1 << 31);
        const NONE                        = 0;
        const UNINITIALIZED               = 0xFFFF;
    }
}

pub fn extract_meshes(
    mut commands: Commands,
    mut prev_caster_commands_len: Local<usize>,
    mut prev_not_caster_commands_len: Local<usize>,
    meshes_query: Extract<
        Query<(
            Entity,
            &ViewVisibility,
            &GlobalTransform,
            Option<&PreviousGlobalTransform>,
            &Handle<Mesh>,
            Option<With<NotShadowReceiver>>,
            Option<With<NotTransmittedShadowReceiver>>,
            Option<With<NotShadowCaster>>,
        )>,
    >,
) {
    let mut caster_commands = Vec::with_capacity(*prev_caster_commands_len);
    let mut not_caster_commands = Vec::with_capacity(*prev_not_caster_commands_len);
    let visible_meshes = meshes_query.iter().filter(|(_, vis, ..)| vis.get());

    for (
        entity,
        _,
        transform,
        previous_transform,
        handle,
        not_receiver,
        not_transmitted_receiver,
        not_caster,
    ) in visible_meshes
    {
        let transform = transform.affine();
        let previous_transform = previous_transform.map(|t| t.0).unwrap_or(transform);
        let mut flags = if not_receiver.is_some() {
            MeshFlags::empty()
        } else {
            MeshFlags::SHADOW_RECEIVER
        };
        if not_transmitted_receiver.is_none() {
            flags |= MeshFlags::TRANSMITTED_SHADOW_RECEIVER;
        }
        if transform.matrix3.determinant().is_sign_positive() {
            flags |= MeshFlags::SIGN_DETERMINANT_MODEL_3X3;
        }
        let transforms = MeshTransforms {
            transform: (&transform).into(),
            previous_transform: (&previous_transform).into(),
            flags: flags.bits(),
        };
        if not_caster.is_some() {
            not_caster_commands.push((entity, (handle.clone_weak(), transforms, NotShadowCaster)));
        } else {
            caster_commands.push((entity, (handle.clone_weak(), transforms)));
        }
    }
    *prev_caster_commands_len = caster_commands.len();
    *prev_not_caster_commands_len = not_caster_commands.len();
    commands.insert_or_spawn_batch(caster_commands);
    commands.insert_or_spawn_batch(not_caster_commands);
}

#[derive(Component)]
pub struct SkinnedMeshJoints {
    pub index: u32,
}

impl SkinnedMeshJoints {
    #[inline]
    pub fn build(
        skin: &SkinnedMesh,
        inverse_bindposes: &Assets<SkinnedMeshInverseBindposes>,
        joints: &Query<&GlobalTransform>,
        buffer: &mut BufferVec<Mat4>,
    ) -> Option<Self> {
        let inverse_bindposes = inverse_bindposes.get(&skin.inverse_bindposes)?;
        let start = buffer.len();
        let target = start + skin.joints.len().min(MAX_JOINTS);
        buffer.extend(
            joints
                .iter_many(&skin.joints)
                .zip(inverse_bindposes.iter())
                .take(MAX_JOINTS)
                .map(|(joint, bindpose)| joint.affine() * *bindpose),
        );
        // iter_many will skip any failed fetches. This will cause it to assign the wrong bones,
        // so just bail by truncating to the start.
        if buffer.len() != target {
            buffer.truncate(start);
            return None;
        }

        // Pad to 256 byte alignment
        while buffer.len() % 4 != 0 {
            buffer.push(Mat4::ZERO);
        }
        Some(Self {
            index: start as u32,
        })
    }

    /// Updated index to be in address space based on [`SkinnedMeshUniform`] size.
    pub fn to_buffer_index(mut self) -> Self {
        self.index *= std::mem::size_of::<Mat4>() as u32;
        self
    }
}

pub fn extract_skinned_meshes(
    mut commands: Commands,
    mut previous_len: Local<usize>,
    mut uniform: ResMut<SkinnedMeshUniform>,
    query: Extract<Query<(Entity, &ViewVisibility, &SkinnedMesh)>>,
    inverse_bindposes: Extract<Res<Assets<SkinnedMeshInverseBindposes>>>,
    joint_query: Extract<Query<&GlobalTransform>>,
) {
    uniform.buffer.clear();
    let mut values = Vec::with_capacity(*previous_len);
    let mut last_start = 0;

    for (entity, view_visibility, skin) in &query {
        if !view_visibility.get() {
            continue;
        }
        // PERF: This can be expensive, can we move this to prepare?
        if let Some(skinned_joints) =
            SkinnedMeshJoints::build(skin, &inverse_bindposes, &joint_query, &mut uniform.buffer)
        {
            last_start = last_start.max(skinned_joints.index as usize);
            // NOTE: The skinned joints uniform buffer has to be bound at a dynamic offset per
            // entity and so cannot currently be batched.
            values.push((
                entity,
                (skinned_joints.to_buffer_index(), NoAutomaticBatching),
            ));
        }
    }

    // Pad out the buffer to ensure that there's enough space for bindings
    while uniform.buffer.len() - last_start < MAX_JOINTS {
        uniform.buffer.push(Mat4::ZERO);
    }

    *previous_len = values.len();
    commands.insert_or_spawn_batch(values);
}

<<<<<<< HEAD
#[allow(clippy::too_many_arguments)]
pub fn prepare_mesh_uniforms(
    mut seen: Local<FixedBitSet>,
    mut commands: Commands,
    mut previous_len: Local<usize>,
    render_device: Res<RenderDevice>,
    render_queue: Res<RenderQueue>,
    mut gpu_array_buffer: ResMut<GpuArrayBuffer<MeshUniform>>,
    views: Query<(
        &RenderPhase<Opaque3d>,
        &RenderPhase<Transmissive3d>,
        &RenderPhase<Transparent3d>,
        &RenderPhase<AlphaMask3d>,
    )>,
    shadow_views: Query<&RenderPhase<Shadow>>,
    meshes: Query<(Entity, &MeshTransforms)>,
) {
    gpu_array_buffer.clear();
    seen.clear();

    let mut indices = Vec::with_capacity(*previous_len);
    let mut push_indices = |(mesh, mesh_uniform): (Entity, &MeshTransforms)| {
        let index = mesh.index() as usize;
        if !seen.contains(index) {
            if index >= seen.len() {
                seen.grow(index + 1);
            }
            seen.insert(index);
            indices.push((mesh, gpu_array_buffer.push(mesh_uniform.into())));
        }
    };

    for (opaque_phase, transmissive_phase, transparent_phase, alpha_phase) in &views {
        meshes
            .iter_many(opaque_phase.iter_entities())
            .for_each(&mut push_indices);

        meshes
            .iter_many(transmissive_phase.iter_entities())
            .for_each(&mut push_indices);

        meshes
            .iter_many(transparent_phase.iter_entities())
            .for_each(&mut push_indices);

        meshes
            .iter_many(alpha_phase.iter_entities())
            .for_each(&mut push_indices);
    }

    for shadow_phase in &shadow_views {
        meshes
            .iter_many(shadow_phase.iter_entities())
            .for_each(&mut push_indices);
    }

    *previous_len = indices.len();
    commands.insert_or_spawn_batch(indices);

    gpu_array_buffer.write_buffer(&render_device, &render_queue);
}

=======
>>>>>>> 8ace2ff9
#[derive(Resource, Clone)]
pub struct MeshPipeline {
    pub view_layout: BindGroupLayout,
    pub view_layout_multisampled: BindGroupLayout,
    // This dummy white texture is to be used in place of optional StandardMaterial textures
    pub dummy_white_gpu_image: GpuImage,
    pub clustered_forward_buffer_binding_type: BufferBindingType,
    pub mesh_layouts: MeshLayouts,
    /// `MeshUniform`s are stored in arrays in buffers. If storage buffers are available, they
    /// are used and this will be `None`, otherwise uniform buffers will be used with batches
    /// of this many `MeshUniform`s, stored at dynamic offsets within the uniform buffer.
    /// Use code like this in custom shaders:
    /// ```wgsl
    /// ##ifdef PER_OBJECT_BUFFER_BATCH_SIZE
    /// @group(2) @binding(0) var<uniform> mesh: array<Mesh, #{PER_OBJECT_BUFFER_BATCH_SIZE}u>;
    /// ##else
    /// @group(2) @binding(0) var<storage> mesh: array<Mesh>;
    /// ##endif // PER_OBJECT_BUFFER_BATCH_SIZE
    /// ```
    pub per_object_buffer_batch_size: Option<u32>,
}

impl FromWorld for MeshPipeline {
    fn from_world(world: &mut World) -> Self {
        let mut system_state: SystemState<(
            Res<RenderDevice>,
            Res<DefaultImageSampler>,
            Res<RenderQueue>,
        )> = SystemState::new(world);
        let (render_device, default_sampler, render_queue) = system_state.get_mut(world);
        let clustered_forward_buffer_binding_type = render_device
            .get_supported_read_only_binding_type(CLUSTERED_FORWARD_STORAGE_BUFFER_COUNT);

        /// Returns the appropriate bind group layout vec based on the parameters
        fn layout_entries(
            clustered_forward_buffer_binding_type: BufferBindingType,
            multisampled: bool,
        ) -> Vec<BindGroupLayoutEntry> {
            let mut entries = vec![
                // View
                BindGroupLayoutEntry {
                    binding: 0,
                    visibility: ShaderStages::VERTEX | ShaderStages::FRAGMENT,
                    ty: BindingType::Buffer {
                        ty: BufferBindingType::Uniform,
                        has_dynamic_offset: true,
                        min_binding_size: Some(ViewUniform::min_size()),
                    },
                    count: None,
                },
                // Lights
                BindGroupLayoutEntry {
                    binding: 1,
                    visibility: ShaderStages::FRAGMENT,
                    ty: BindingType::Buffer {
                        ty: BufferBindingType::Uniform,
                        has_dynamic_offset: true,
                        min_binding_size: Some(GpuLights::min_size()),
                    },
                    count: None,
                },
                // Point Shadow Texture Cube Array
                BindGroupLayoutEntry {
                    binding: 2,
                    visibility: ShaderStages::FRAGMENT,
                    ty: BindingType::Texture {
                        multisampled: false,
                        sample_type: TextureSampleType::Depth,
                        #[cfg(any(not(feature = "webgl"), not(target_arch = "wasm32")))]
                        view_dimension: TextureViewDimension::CubeArray,
                        #[cfg(all(feature = "webgl", target_arch = "wasm32"))]
                        view_dimension: TextureViewDimension::Cube,
                    },
                    count: None,
                },
                // Point Shadow Texture Array Sampler
                BindGroupLayoutEntry {
                    binding: 3,
                    visibility: ShaderStages::FRAGMENT,
                    ty: BindingType::Sampler(SamplerBindingType::Comparison),
                    count: None,
                },
                // Directional Shadow Texture Array
                BindGroupLayoutEntry {
                    binding: 4,
                    visibility: ShaderStages::FRAGMENT,
                    ty: BindingType::Texture {
                        multisampled: false,
                        sample_type: TextureSampleType::Depth,
                        #[cfg(any(not(feature = "webgl"), not(target_arch = "wasm32")))]
                        view_dimension: TextureViewDimension::D2Array,
                        #[cfg(all(feature = "webgl", target_arch = "wasm32"))]
                        view_dimension: TextureViewDimension::D2,
                    },
                    count: None,
                },
                // Directional Shadow Texture Array Sampler
                BindGroupLayoutEntry {
                    binding: 5,
                    visibility: ShaderStages::FRAGMENT,
                    ty: BindingType::Sampler(SamplerBindingType::Comparison),
                    count: None,
                },
                // PointLights
                BindGroupLayoutEntry {
                    binding: 6,
                    visibility: ShaderStages::FRAGMENT,
                    ty: BindingType::Buffer {
                        ty: clustered_forward_buffer_binding_type,
                        has_dynamic_offset: false,
                        min_binding_size: Some(GpuPointLights::min_size(
                            clustered_forward_buffer_binding_type,
                        )),
                    },
                    count: None,
                },
                // ClusteredLightIndexLists
                BindGroupLayoutEntry {
                    binding: 7,
                    visibility: ShaderStages::FRAGMENT,
                    ty: BindingType::Buffer {
                        ty: clustered_forward_buffer_binding_type,
                        has_dynamic_offset: false,
                        min_binding_size: Some(
                            ViewClusterBindings::min_size_cluster_light_index_lists(
                                clustered_forward_buffer_binding_type,
                            ),
                        ),
                    },
                    count: None,
                },
                // ClusterOffsetsAndCounts
                BindGroupLayoutEntry {
                    binding: 8,
                    visibility: ShaderStages::FRAGMENT,
                    ty: BindingType::Buffer {
                        ty: clustered_forward_buffer_binding_type,
                        has_dynamic_offset: false,
                        min_binding_size: Some(
                            ViewClusterBindings::min_size_cluster_offsets_and_counts(
                                clustered_forward_buffer_binding_type,
                            ),
                        ),
                    },
                    count: None,
                },
                // Globals
                BindGroupLayoutEntry {
                    binding: 9,
                    visibility: ShaderStages::VERTEX_FRAGMENT,
                    ty: BindingType::Buffer {
                        ty: BufferBindingType::Uniform,
                        has_dynamic_offset: false,
                        min_binding_size: Some(GlobalsUniform::min_size()),
                    },
                    count: None,
                },
                // Fog
                BindGroupLayoutEntry {
                    binding: 10,
                    visibility: ShaderStages::FRAGMENT,
                    ty: BindingType::Buffer {
                        ty: BufferBindingType::Uniform,
                        has_dynamic_offset: true,
                        min_binding_size: Some(GpuFog::min_size()),
                    },
                    count: None,
                },
                // Screen space ambient occlusion texture
                BindGroupLayoutEntry {
                    binding: 11,
                    visibility: ShaderStages::FRAGMENT,
                    ty: BindingType::Texture {
                        multisampled: false,
                        sample_type: TextureSampleType::Float { filterable: false },
                        view_dimension: TextureViewDimension::D2,
                    },
                    count: None,
                },
            ];

            // EnvironmentMapLight
            let environment_map_entries =
                environment_map::get_bind_group_layout_entries([12, 13, 14]);
            entries.extend_from_slice(&environment_map_entries);

            // Tonemapping
            let tonemapping_lut_entries = get_lut_bind_group_layout_entries([15, 16]);
            entries.extend_from_slice(&tonemapping_lut_entries);

            if cfg!(any(not(feature = "webgl"), not(target_arch = "wasm32")))
                || (cfg!(all(feature = "webgl", target_arch = "wasm32")) && !multisampled)
            {
                entries.extend_from_slice(&prepass::get_bind_group_layout_entries(
                    [17, 18, 19],
                    multisampled,
                ));
            }

            entries.extend_from_slice(&[
                BindGroupLayoutEntry {
                    binding: 20,
                    visibility: ShaderStages::FRAGMENT,
                    ty: BindingType::Texture {
                        sample_type: TextureSampleType::Float { filterable: true },
                        multisampled: false,
                        view_dimension: TextureViewDimension::D2,
                    },
                    count: None,
                },
                BindGroupLayoutEntry {
                    binding: 21,
                    visibility: ShaderStages::FRAGMENT,
                    ty: BindingType::Sampler(SamplerBindingType::Filtering),
                    count: None,
                },
            ]);

            entries
        }

        let view_layout = render_device.create_bind_group_layout(&BindGroupLayoutDescriptor {
            label: Some("mesh_view_layout"),
            entries: &layout_entries(clustered_forward_buffer_binding_type, false),
        });

        let view_layout_multisampled =
            render_device.create_bind_group_layout(&BindGroupLayoutDescriptor {
                label: Some("mesh_view_layout_multisampled"),
                entries: &layout_entries(clustered_forward_buffer_binding_type, true),
            });

        // A 1x1x1 'all 1.0' texture to use as a dummy texture to use in place of optional StandardMaterial textures
        let dummy_white_gpu_image = {
            let image = Image::default();
            let texture = render_device.create_texture(&image.texture_descriptor);
            let sampler = match image.sampler_descriptor {
                ImageSampler::Default => (**default_sampler).clone(),
                ImageSampler::Descriptor(descriptor) => render_device.create_sampler(&descriptor),
            };

            let format_size = image.texture_descriptor.format.pixel_size();
            render_queue.write_texture(
                ImageCopyTexture {
                    texture: &texture,
                    mip_level: 0,
                    origin: Origin3d::ZERO,
                    aspect: TextureAspect::All,
                },
                &image.data,
                ImageDataLayout {
                    offset: 0,
                    bytes_per_row: Some(image.texture_descriptor.size.width * format_size as u32),
                    rows_per_image: None,
                },
                image.texture_descriptor.size,
            );

            let texture_view = texture.create_view(&TextureViewDescriptor::default());
            GpuImage {
                texture,
                texture_view,
                texture_format: image.texture_descriptor.format,
                sampler,
                size: Vec2::new(
                    image.texture_descriptor.size.width as f32,
                    image.texture_descriptor.size.height as f32,
                ),
                mip_level_count: image.texture_descriptor.mip_level_count,
            }
        };

        MeshPipeline {
            view_layout,
            view_layout_multisampled,
            clustered_forward_buffer_binding_type,
            dummy_white_gpu_image,
            mesh_layouts: MeshLayouts::new(&render_device),
            per_object_buffer_batch_size: GpuArrayBuffer::<MeshUniform>::batch_size(&render_device),
        }
    }
}

impl MeshPipeline {
    pub fn get_image_texture<'a>(
        &'a self,
        gpu_images: &'a RenderAssets<Image>,
        handle_option: &Option<Handle<Image>>,
    ) -> Option<(&'a TextureView, &'a Sampler)> {
        if let Some(handle) = handle_option {
            let gpu_image = gpu_images.get(handle)?;
            Some((&gpu_image.texture_view, &gpu_image.sampler))
        } else {
            Some((
                &self.dummy_white_gpu_image.texture_view,
                &self.dummy_white_gpu_image.sampler,
            ))
        }
    }
}

impl GetBatchData for MeshPipeline {
    type Query = (
        Option<&'static MaterialBindGroupId>,
        &'static Handle<Mesh>,
        &'static MeshTransforms,
    );
    type CompareData = (Option<MaterialBindGroupId>, AssetId<Mesh>);
    type BufferData = MeshUniform;

    fn get_buffer_data(&(.., mesh_transforms): &QueryItem<Self::Query>) -> Self::BufferData {
        mesh_transforms.into()
    }

    fn get_compare_data(
        &(material_bind_group_id, mesh_handle, ..): &QueryItem<Self::Query>,
    ) -> Self::CompareData {
        (material_bind_group_id.copied(), mesh_handle.id())
    }
}

bitflags::bitflags! {
    #[derive(Clone, Copy, Debug, PartialEq, Eq, Hash)]
    #[repr(transparent)]
    // NOTE: Apparently quadro drivers support up to 64x MSAA.
    /// MSAA uses the highest 3 bits for the MSAA log2(sample count) to support up to 128x MSAA.
    pub struct MeshPipelineKey: u32 {
        const NONE                              = 0;
        const HDR                               = (1 << 0);
        const TONEMAP_IN_SHADER                 = (1 << 1);
        const DEBAND_DITHER                     = (1 << 2);
        const DEPTH_PREPASS                     = (1 << 3);
        const NORMAL_PREPASS                    = (1 << 4);
        const MOTION_VECTOR_PREPASS             = (1 << 5);
        const MAY_DISCARD                       = (1 << 6); // Guards shader codepaths that may discard, allowing early depth tests in most cases
                                                            // See: https://www.khronos.org/opengl/wiki/Early_Fragment_Test
        const ENVIRONMENT_MAP                   = (1 << 7);
        const SCREEN_SPACE_AMBIENT_OCCLUSION    = (1 << 8);
        const DEPTH_CLAMP_ORTHO                 = (1 << 9);
        const TEMPORAL_JITTER                   = (1 << 10);
        const MORPH_TARGETS                     = (1 << 11);
        const BLEND_RESERVED_BITS               = Self::BLEND_MASK_BITS << Self::BLEND_SHIFT_BITS; // ← Bitmask reserving bits for the blend state
        const BLEND_OPAQUE                      = (0 << Self::BLEND_SHIFT_BITS);                   // ← Values are just sequential within the mask, and can range from 0 to 3
        const BLEND_PREMULTIPLIED_ALPHA         = (1 << Self::BLEND_SHIFT_BITS);                   //
        const BLEND_MULTIPLY                    = (2 << Self::BLEND_SHIFT_BITS);                   // ← We still have room for one more value without adding more bits
        const BLEND_ALPHA                       = (3 << Self::BLEND_SHIFT_BITS);
        const MSAA_RESERVED_BITS                = Self::MSAA_MASK_BITS << Self::MSAA_SHIFT_BITS;
        const PRIMITIVE_TOPOLOGY_RESERVED_BITS  = Self::PRIMITIVE_TOPOLOGY_MASK_BITS << Self::PRIMITIVE_TOPOLOGY_SHIFT_BITS;
        const TONEMAP_METHOD_RESERVED_BITS      = Self::TONEMAP_METHOD_MASK_BITS << Self::TONEMAP_METHOD_SHIFT_BITS;
        const TONEMAP_METHOD_NONE               = 0 << Self::TONEMAP_METHOD_SHIFT_BITS;
        const TONEMAP_METHOD_REINHARD           = 1 << Self::TONEMAP_METHOD_SHIFT_BITS;
        const TONEMAP_METHOD_REINHARD_LUMINANCE = 2 << Self::TONEMAP_METHOD_SHIFT_BITS;
        const TONEMAP_METHOD_ACES_FITTED        = 3 << Self::TONEMAP_METHOD_SHIFT_BITS;
        const TONEMAP_METHOD_AGX                = 4 << Self::TONEMAP_METHOD_SHIFT_BITS;
        const TONEMAP_METHOD_SOMEWHAT_BORING_DISPLAY_TRANSFORM = 5 << Self::TONEMAP_METHOD_SHIFT_BITS;
        const TONEMAP_METHOD_TONY_MC_MAPFACE    = 6 << Self::TONEMAP_METHOD_SHIFT_BITS;
        const TONEMAP_METHOD_BLENDER_FILMIC     = 7 << Self::TONEMAP_METHOD_SHIFT_BITS;
    }
}

impl MeshPipelineKey {
    const MSAA_MASK_BITS: u32 = 0b111;
    const MSAA_SHIFT_BITS: u32 = 32 - Self::MSAA_MASK_BITS.count_ones();
    const PRIMITIVE_TOPOLOGY_MASK_BITS: u32 = 0b111;
    const PRIMITIVE_TOPOLOGY_SHIFT_BITS: u32 =
        Self::MSAA_SHIFT_BITS - Self::PRIMITIVE_TOPOLOGY_MASK_BITS.count_ones();
    const BLEND_MASK_BITS: u32 = 0b11;
    const BLEND_SHIFT_BITS: u32 =
        Self::PRIMITIVE_TOPOLOGY_SHIFT_BITS - Self::BLEND_MASK_BITS.count_ones();
    const TONEMAP_METHOD_MASK_BITS: u32 = 0b111;
    const TONEMAP_METHOD_SHIFT_BITS: u32 =
        Self::BLEND_SHIFT_BITS - Self::TONEMAP_METHOD_MASK_BITS.count_ones();

    pub fn from_msaa_samples(msaa_samples: u32) -> Self {
        let msaa_bits =
            (msaa_samples.trailing_zeros() & Self::MSAA_MASK_BITS) << Self::MSAA_SHIFT_BITS;
        Self::from_bits_retain(msaa_bits)
    }

    pub fn from_hdr(hdr: bool) -> Self {
        if hdr {
            MeshPipelineKey::HDR
        } else {
            MeshPipelineKey::NONE
        }
    }

    pub fn msaa_samples(&self) -> u32 {
        1 << ((self.bits() >> Self::MSAA_SHIFT_BITS) & Self::MSAA_MASK_BITS)
    }

    pub fn from_primitive_topology(primitive_topology: PrimitiveTopology) -> Self {
        let primitive_topology_bits = ((primitive_topology as u32)
            & Self::PRIMITIVE_TOPOLOGY_MASK_BITS)
            << Self::PRIMITIVE_TOPOLOGY_SHIFT_BITS;
        Self::from_bits_retain(primitive_topology_bits)
    }

    pub fn primitive_topology(&self) -> PrimitiveTopology {
        let primitive_topology_bits = (self.bits() >> Self::PRIMITIVE_TOPOLOGY_SHIFT_BITS)
            & Self::PRIMITIVE_TOPOLOGY_MASK_BITS;
        match primitive_topology_bits {
            x if x == PrimitiveTopology::PointList as u32 => PrimitiveTopology::PointList,
            x if x == PrimitiveTopology::LineList as u32 => PrimitiveTopology::LineList,
            x if x == PrimitiveTopology::LineStrip as u32 => PrimitiveTopology::LineStrip,
            x if x == PrimitiveTopology::TriangleList as u32 => PrimitiveTopology::TriangleList,
            x if x == PrimitiveTopology::TriangleStrip as u32 => PrimitiveTopology::TriangleStrip,
            _ => PrimitiveTopology::default(),
        }
    }
}

fn is_skinned(layout: &Hashed<InnerMeshVertexBufferLayout>) -> bool {
    layout.contains(Mesh::ATTRIBUTE_JOINT_INDEX) && layout.contains(Mesh::ATTRIBUTE_JOINT_WEIGHT)
}
pub fn setup_morph_and_skinning_defs(
    mesh_layouts: &MeshLayouts,
    layout: &Hashed<InnerMeshVertexBufferLayout>,
    offset: u32,
    key: &MeshPipelineKey,
    shader_defs: &mut Vec<ShaderDefVal>,
    vertex_attributes: &mut Vec<VertexAttributeDescriptor>,
) -> BindGroupLayout {
    let mut add_skin_data = || {
        shader_defs.push("SKINNED".into());
        vertex_attributes.push(Mesh::ATTRIBUTE_JOINT_INDEX.at_shader_location(offset));
        vertex_attributes.push(Mesh::ATTRIBUTE_JOINT_WEIGHT.at_shader_location(offset + 1));
    };
    let is_morphed = key.intersects(MeshPipelineKey::MORPH_TARGETS);
    match (is_skinned(layout), is_morphed) {
        (true, false) => {
            add_skin_data();
            mesh_layouts.skinned.clone()
        }
        (true, true) => {
            add_skin_data();
            shader_defs.push("MORPH_TARGETS".into());
            mesh_layouts.morphed_skinned.clone()
        }
        (false, true) => {
            shader_defs.push("MORPH_TARGETS".into());
            mesh_layouts.morphed.clone()
        }
        (false, false) => mesh_layouts.model_only.clone(),
    }
}

impl SpecializedMeshPipeline for MeshPipeline {
    type Key = MeshPipelineKey;

    fn specialize(
        &self,
        key: Self::Key,
        layout: &MeshVertexBufferLayout,
    ) -> Result<RenderPipelineDescriptor, SpecializedMeshPipelineError> {
        let mut shader_defs = Vec::new();
        let mut vertex_attributes = Vec::new();

        shader_defs.push("VERTEX_OUTPUT_INSTANCE_INDEX".into());

        if layout.contains(Mesh::ATTRIBUTE_POSITION) {
            shader_defs.push("VERTEX_POSITIONS".into());
            vertex_attributes.push(Mesh::ATTRIBUTE_POSITION.at_shader_location(0));
        }

        if layout.contains(Mesh::ATTRIBUTE_NORMAL) {
            shader_defs.push("VERTEX_NORMALS".into());
            vertex_attributes.push(Mesh::ATTRIBUTE_NORMAL.at_shader_location(1));
        }

        if layout.contains(Mesh::ATTRIBUTE_UV_0) {
            shader_defs.push("VERTEX_UVS".into());
            vertex_attributes.push(Mesh::ATTRIBUTE_UV_0.at_shader_location(2));
        }

        if layout.contains(Mesh::ATTRIBUTE_TANGENT) {
            shader_defs.push("VERTEX_TANGENTS".into());
            vertex_attributes.push(Mesh::ATTRIBUTE_TANGENT.at_shader_location(3));
        }

        if layout.contains(Mesh::ATTRIBUTE_COLOR) {
            shader_defs.push("VERTEX_COLORS".into());
            vertex_attributes.push(Mesh::ATTRIBUTE_COLOR.at_shader_location(4));
        }

        if cfg!(any(not(feature = "webgl"), not(target_arch = "wasm32"))) {
            shader_defs.push("PREPASS_DEPTH_SUPPORTED".into());
        }

        if cfg!(feature = "pbr_transmission_textures") {
            shader_defs.push("PBR_TRANSMISSION_TEXTURES_SUPPORTED".into());
        }

        let mut bind_group_layout = match key.msaa_samples() {
            1 => vec![self.view_layout.clone()],
            _ => {
                shader_defs.push("MULTISAMPLED".into());
                vec![self.view_layout_multisampled.clone()]
            }
        };

        bind_group_layout.push(setup_morph_and_skinning_defs(
            &self.mesh_layouts,
            layout,
            5,
            &key,
            &mut shader_defs,
            &mut vertex_attributes,
        ));

        if key.contains(MeshPipelineKey::SCREEN_SPACE_AMBIENT_OCCLUSION) {
            shader_defs.push("SCREEN_SPACE_AMBIENT_OCCLUSION".into());
        }

        let vertex_buffer_layout = layout.get_layout(&vertex_attributes)?;

        let (label, blend, depth_write_enabled);
        let pass = key.intersection(MeshPipelineKey::BLEND_RESERVED_BITS);
        let mut is_opaque = false;
        if pass == MeshPipelineKey::BLEND_ALPHA {
            label = "alpha_blend_mesh_pipeline".into();
            blend = Some(BlendState::ALPHA_BLENDING);
            // For the transparent pass, fragments that are closer will be alpha blended
            // but their depth is not written to the depth buffer
            depth_write_enabled = false;
        } else if pass == MeshPipelineKey::BLEND_PREMULTIPLIED_ALPHA {
            label = "premultiplied_alpha_mesh_pipeline".into();
            blend = Some(BlendState::PREMULTIPLIED_ALPHA_BLENDING);
            shader_defs.push("PREMULTIPLY_ALPHA".into());
            shader_defs.push("BLEND_PREMULTIPLIED_ALPHA".into());
            // For the transparent pass, fragments that are closer will be alpha blended
            // but their depth is not written to the depth buffer
            depth_write_enabled = false;
        } else if pass == MeshPipelineKey::BLEND_MULTIPLY {
            label = "multiply_mesh_pipeline".into();
            blend = Some(BlendState {
                color: BlendComponent {
                    src_factor: BlendFactor::Dst,
                    dst_factor: BlendFactor::OneMinusSrcAlpha,
                    operation: BlendOperation::Add,
                },
                alpha: BlendComponent::OVER,
            });
            shader_defs.push("PREMULTIPLY_ALPHA".into());
            shader_defs.push("BLEND_MULTIPLY".into());
            // For the multiply pass, fragments that are closer will be alpha blended
            // but their depth is not written to the depth buffer
            depth_write_enabled = false;
        } else {
            label = "opaque_mesh_pipeline".into();
            blend = Some(BlendState::REPLACE);
            // For the opaque and alpha mask passes, fragments that are closer will replace
            // the current fragment value in the output and the depth is written to the
            // depth buffer
            depth_write_enabled = true;
            is_opaque = true;
        }

        if key.contains(MeshPipelineKey::NORMAL_PREPASS) && key.msaa_samples() == 1 && is_opaque {
            shader_defs.push("LOAD_PREPASS_NORMALS".into());
        }

        if key.contains(MeshPipelineKey::TONEMAP_IN_SHADER) {
            shader_defs.push("TONEMAP_IN_SHADER".into());

            let method = key.intersection(MeshPipelineKey::TONEMAP_METHOD_RESERVED_BITS);

            if method == MeshPipelineKey::TONEMAP_METHOD_NONE {
                shader_defs.push("TONEMAP_METHOD_NONE".into());
            } else if method == MeshPipelineKey::TONEMAP_METHOD_REINHARD {
                shader_defs.push("TONEMAP_METHOD_REINHARD".into());
            } else if method == MeshPipelineKey::TONEMAP_METHOD_REINHARD_LUMINANCE {
                shader_defs.push("TONEMAP_METHOD_REINHARD_LUMINANCE".into());
            } else if method == MeshPipelineKey::TONEMAP_METHOD_ACES_FITTED {
                shader_defs.push("TONEMAP_METHOD_ACES_FITTED ".into());
            } else if method == MeshPipelineKey::TONEMAP_METHOD_AGX {
                shader_defs.push("TONEMAP_METHOD_AGX".into());
            } else if method == MeshPipelineKey::TONEMAP_METHOD_SOMEWHAT_BORING_DISPLAY_TRANSFORM {
                shader_defs.push("TONEMAP_METHOD_SOMEWHAT_BORING_DISPLAY_TRANSFORM".into());
            } else if method == MeshPipelineKey::TONEMAP_METHOD_BLENDER_FILMIC {
                shader_defs.push("TONEMAP_METHOD_BLENDER_FILMIC".into());
            } else if method == MeshPipelineKey::TONEMAP_METHOD_TONY_MC_MAPFACE {
                shader_defs.push("TONEMAP_METHOD_TONY_MC_MAPFACE".into());
            }

            // Debanding is tied to tonemapping in the shader, cannot run without it.
            if key.contains(MeshPipelineKey::DEBAND_DITHER) {
                shader_defs.push("DEBAND_DITHER".into());
            }
        }

        if key.contains(MeshPipelineKey::MAY_DISCARD) {
            shader_defs.push("MAY_DISCARD".into());
        }

        if key.contains(MeshPipelineKey::ENVIRONMENT_MAP) {
            shader_defs.push("ENVIRONMENT_MAP".into());
        }

        if key.contains(MeshPipelineKey::TEMPORAL_JITTER) {
            shader_defs.push("TEMPORAL_JITTER".into());
        }

        let format = if key.contains(MeshPipelineKey::HDR) {
            ViewTarget::TEXTURE_FORMAT_HDR
        } else {
            TextureFormat::bevy_default()
        };

        // This is defined here so that custom shaders that use something other than
        // the mesh binding from bevy_pbr::mesh_bindings can easily make use of this
        // in their own shaders.
        if let Some(per_object_buffer_batch_size) = self.per_object_buffer_batch_size {
            shader_defs.push(ShaderDefVal::UInt(
                "PER_OBJECT_BUFFER_BATCH_SIZE".into(),
                per_object_buffer_batch_size,
            ));
        }

        let mut push_constant_ranges = Vec::with_capacity(1);
        if cfg!(all(feature = "webgl", target_arch = "wasm32")) {
            push_constant_ranges.push(PushConstantRange {
                stages: ShaderStages::VERTEX,
                range: 0..4,
            });
        }

        Ok(RenderPipelineDescriptor {
            vertex: VertexState {
                shader: MESH_SHADER_HANDLE,
                entry_point: "vertex".into(),
                shader_defs: shader_defs.clone(),
                buffers: vec![vertex_buffer_layout],
            },
            fragment: Some(FragmentState {
                shader: MESH_SHADER_HANDLE,
                shader_defs,
                entry_point: "fragment".into(),
                targets: vec![Some(ColorTargetState {
                    format,
                    blend,
                    write_mask: ColorWrites::ALL,
                })],
            }),
            layout: bind_group_layout,
            push_constant_ranges,
            primitive: PrimitiveState {
                front_face: FrontFace::Ccw,
                cull_mode: Some(Face::Back),
                unclipped_depth: false,
                polygon_mode: PolygonMode::Fill,
                conservative: false,
                topology: key.primitive_topology(),
                strip_index_format: None,
            },
            depth_stencil: Some(DepthStencilState {
                format: TextureFormat::Depth32Float,
                depth_write_enabled,
                depth_compare: CompareFunction::GreaterEqual,
                stencil: StencilState {
                    front: StencilFaceState::IGNORE,
                    back: StencilFaceState::IGNORE,
                    read_mask: 0,
                    write_mask: 0,
                },
                bias: DepthBiasState {
                    constant: 0,
                    slope_scale: 0.0,
                    clamp: 0.0,
                },
            }),
            multisample: MultisampleState {
                count: key.msaa_samples(),
                mask: !0,
                alpha_to_coverage_enabled: false,
            },
            label: Some(label),
        })
    }
}

/// Bind groups for meshes currently loaded.
#[derive(Resource, Default)]
pub struct MeshBindGroups {
    model_only: Option<BindGroup>,
    skinned: Option<BindGroup>,
    morph_targets: HashMap<AssetId<Mesh>, BindGroup>,
}
impl MeshBindGroups {
    pub fn reset(&mut self) {
        self.model_only = None;
        self.skinned = None;
        self.morph_targets.clear();
    }
    /// Get the `BindGroup` for `GpuMesh` with given `handle_id`.
    pub fn get(
        &self,
        handle_id: AssetId<Mesh>,
        is_skinned: bool,
        morph: bool,
    ) -> Option<&BindGroup> {
        match (is_skinned, morph) {
            (_, true) => self.morph_targets.get(&handle_id),
            (true, false) => self.skinned.as_ref(),
            (false, false) => self.model_only.as_ref(),
        }
    }
}

pub fn prepare_mesh_bind_group(
    meshes: Res<RenderAssets<Mesh>>,
    mut groups: ResMut<MeshBindGroups>,
    mesh_pipeline: Res<MeshPipeline>,
    render_device: Res<RenderDevice>,
    mesh_uniforms: Res<GpuArrayBuffer<MeshUniform>>,
    skinned_mesh_uniform: Res<SkinnedMeshUniform>,
    weights_uniform: Res<MorphUniform>,
) {
    groups.reset();
    let layouts = &mesh_pipeline.mesh_layouts;
    let Some(model) = mesh_uniforms.binding() else {
        return;
    };
    groups.model_only = Some(layouts.model_only(&render_device, &model));

    let skin = skinned_mesh_uniform.buffer.buffer();
    if let Some(skin) = skin {
        groups.skinned = Some(layouts.skinned(&render_device, &model, skin));
    }

    if let Some(weights) = weights_uniform.buffer.buffer() {
        for (id, gpu_mesh) in meshes.iter() {
            if let Some(targets) = gpu_mesh.morph_targets.as_ref() {
                let group = if let Some(skin) = skin.filter(|_| is_skinned(&gpu_mesh.layout)) {
                    layouts.morphed_skinned(&render_device, &model, skin, weights, targets)
                } else {
                    layouts.morphed(&render_device, &model, weights, targets)
                };
                groups.morph_targets.insert(id, group);
            }
        }
    }
}

// NOTE: This is using BufferVec because it is using a trick to allow a fixed-size array
// in a uniform buffer to be used like a variable-sized array by only writing the valid data
// into the buffer, knowing the number of valid items starting from the dynamic offset, and
// ignoring the rest, whether they're valid for other dynamic offsets or not. This trick may
// be supported later in encase, and then we should make use of it.

#[derive(Resource)]
pub struct SkinnedMeshUniform {
    pub buffer: BufferVec<Mat4>,
}

impl Default for SkinnedMeshUniform {
    fn default() -> Self {
        Self {
            buffer: BufferVec::new(BufferUsages::UNIFORM),
        }
    }
}

pub fn prepare_skinned_meshes(
    render_device: Res<RenderDevice>,
    render_queue: Res<RenderQueue>,
    mut skinned_mesh_uniform: ResMut<SkinnedMeshUniform>,
) {
    if skinned_mesh_uniform.buffer.is_empty() {
        return;
    }

    let len = skinned_mesh_uniform.buffer.len();
    skinned_mesh_uniform.buffer.reserve(len, &render_device);
    skinned_mesh_uniform
        .buffer
        .write_buffer(&render_device, &render_queue);
}

#[derive(Component)]
pub struct MeshViewBindGroup {
    pub value: BindGroup,
}

#[allow(clippy::too_many_arguments)]
pub fn prepare_mesh_view_bind_groups(
    mut commands: Commands,
    render_device: Res<RenderDevice>,
    mesh_pipeline: Res<MeshPipeline>,
    shadow_samplers: Res<ShadowSamplers>,
    (light_meta, global_light_meta, fog_meta): (Res<LightMeta>, Res<GlobalLightMeta>, Res<FogMeta>),
    view_uniforms: Res<ViewUniforms>,
    views: Query<(
        Entity,
        &ViewShadowBindings,
        &ViewClusterBindings,
        Option<&ScreenSpaceAmbientOcclusionTextures>,
        Option<&ViewPrepassTextures>,
        Option<&EnvironmentMapLight>,
        &Tonemapping,
        Option<&ViewTransmissionTexture>,
    )>,
    images: Res<RenderAssets<Image>>,
    mut fallback_images: FallbackImagesMsaa,
    mut fallback_depths: FallbackImagesDepth,
    fallback_image_zero: Res<FallbackImageZero>,
    fallback_cubemap: Res<FallbackImageCubemap>,
    msaa: Res<Msaa>,
    globals_buffer: Res<GlobalsBuffer>,
    tonemapping_luts: Res<TonemappingLuts>,
) {
    if let (
        Some(view_binding),
        Some(light_binding),
        Some(point_light_binding),
        Some(globals),
        Some(fog_binding),
    ) = (
        view_uniforms.uniforms.binding(),
        light_meta.view_gpu_lights.binding(),
        global_light_meta.gpu_point_lights.binding(),
        globals_buffer.buffer.binding(),
        fog_meta.gpu_fogs.binding(),
    ) {
        for (
            entity,
            view_shadow_bindings,
            view_cluster_bindings,
            ssao_textures,
            prepass_textures,
            environment_map,
            tonemapping,
            transmission,
        ) in &views
        {
            let fallback_ssao = fallback_images
                .image_for_samplecount(1)
                .texture_view
                .clone();

            let layout = if msaa.samples() > 1 {
                &mesh_pipeline.view_layout_multisampled
            } else {
                &mesh_pipeline.view_layout
            };

            let mut entries = vec![
                BindGroupEntry {
                    binding: 0,
                    resource: view_binding.clone(),
                },
                BindGroupEntry {
                    binding: 1,
                    resource: light_binding.clone(),
                },
                BindGroupEntry {
                    binding: 2,
                    resource: BindingResource::TextureView(
                        &view_shadow_bindings.point_light_depth_texture_view,
                    ),
                },
                BindGroupEntry {
                    binding: 3,
                    resource: BindingResource::Sampler(&shadow_samplers.point_light_sampler),
                },
                BindGroupEntry {
                    binding: 4,
                    resource: BindingResource::TextureView(
                        &view_shadow_bindings.directional_light_depth_texture_view,
                    ),
                },
                BindGroupEntry {
                    binding: 5,
                    resource: BindingResource::Sampler(&shadow_samplers.directional_light_sampler),
                },
                BindGroupEntry {
                    binding: 6,
                    resource: point_light_binding.clone(),
                },
                BindGroupEntry {
                    binding: 7,
                    resource: view_cluster_bindings.light_index_lists_binding().unwrap(),
                },
                BindGroupEntry {
                    binding: 8,
                    resource: view_cluster_bindings.offsets_and_counts_binding().unwrap(),
                },
                BindGroupEntry {
                    binding: 9,
                    resource: globals.clone(),
                },
                BindGroupEntry {
                    binding: 10,
                    resource: fog_binding.clone(),
                },
                BindGroupEntry {
                    binding: 11,
                    resource: BindingResource::TextureView(
                        ssao_textures
                            .map(|t| &t.screen_space_ambient_occlusion_texture.default_view)
                            .unwrap_or(&fallback_ssao),
                    ),
                },
            ];

            let env_map = environment_map::get_bindings(
                environment_map,
                &images,
                &fallback_cubemap,
                [12, 13, 14],
            );
            entries.extend_from_slice(&env_map);

            let tonemapping_luts =
                get_lut_bindings(&images, &tonemapping_luts, tonemapping, [15, 16]);
            entries.extend_from_slice(&tonemapping_luts);

            // When using WebGL, we can't have a depth texture with multisampling
            if cfg!(any(not(feature = "webgl"), not(target_arch = "wasm32")))
                || (cfg!(all(feature = "webgl", target_arch = "wasm32")) && msaa.samples() == 1)
            {
                entries.extend_from_slice(&prepass::get_bindings(
                    prepass_textures,
                    &mut fallback_images,
                    &mut fallback_depths,
                    &msaa,
                    [17, 18, 19],
                ));
            }

            entries.extend_from_slice(&[
                BindGroupEntry {
                    binding: 20,
                    resource: BindingResource::TextureView(transmission.map_or_else(
                        || &fallback_image_zero.texture_view,
                        |transmission| &transmission.view,
                    )),
                },
                BindGroupEntry {
                    binding: 21,
                    resource: BindingResource::Sampler(transmission.map_or_else(
                        || &fallback_image_zero.sampler,
                        |transmission| &transmission.sampler,
                    )),
                },
            ]);

            let view_bind_group = render_device.create_bind_group(&BindGroupDescriptor {
                entries: &entries,
                label: Some("mesh_view_bind_group"),
                layout,
            });

            commands.entity(entity).insert(MeshViewBindGroup {
                value: view_bind_group,
            });
        }
    }
}

pub struct SetMeshViewBindGroup<const I: usize>;
impl<P: PhaseItem, const I: usize> RenderCommand<P> for SetMeshViewBindGroup<I> {
    type Param = ();
    type ViewWorldQuery = (
        Read<ViewUniformOffset>,
        Read<ViewLightsUniformOffset>,
        Read<ViewFogUniformOffset>,
        Read<MeshViewBindGroup>,
    );
    type ItemWorldQuery = ();

    #[inline]
    fn render<'w>(
        _item: &P,
        (view_uniform, view_lights, view_fog, mesh_view_bind_group): ROQueryItem<
            'w,
            Self::ViewWorldQuery,
        >,
        _entity: (),
        _: SystemParamItem<'w, '_, Self::Param>,
        pass: &mut TrackedRenderPass<'w>,
    ) -> RenderCommandResult {
        pass.set_bind_group(
            I,
            &mesh_view_bind_group.value,
            &[view_uniform.offset, view_lights.offset, view_fog.offset],
        );

        RenderCommandResult::Success
    }
}

pub struct SetMeshBindGroup<const I: usize>;
impl<P: PhaseItem, const I: usize> RenderCommand<P> for SetMeshBindGroup<I> {
    type Param = SRes<MeshBindGroups>;
    type ViewWorldQuery = ();
    type ItemWorldQuery = (
        Read<Handle<Mesh>>,
        Option<Read<SkinnedMeshJoints>>,
        Option<Read<MorphIndex>>,
    );

    #[inline]
    fn render<'w>(
        item: &P,
        _view: (),
        (mesh, skin_index, morph_index): ROQueryItem<Self::ItemWorldQuery>,
        bind_groups: SystemParamItem<'w, '_, Self::Param>,
        pass: &mut TrackedRenderPass<'w>,
    ) -> RenderCommandResult {
        let bind_groups = bind_groups.into_inner();
        let is_skinned = skin_index.is_some();
        let is_morphed = morph_index.is_some();

        let Some(bind_group) = bind_groups.get(mesh.id(), is_skinned, is_morphed) else {
            error!(
                "The MeshBindGroups resource wasn't set in the render phase. \
                It should be set by the queue_mesh_bind_group system.\n\
                This is a bevy bug! Please open an issue."
            );
            return RenderCommandResult::Failure;
        };

        let mut dynamic_offsets: [u32; 3] = Default::default();
        let mut offset_count = 0;
        if let Some(dynamic_offset) = item.dynamic_offset() {
            dynamic_offsets[offset_count] = dynamic_offset.get();
            offset_count += 1;
        }
        if let Some(skin_index) = skin_index {
            dynamic_offsets[offset_count] = skin_index.index;
            offset_count += 1;
        }
        if let Some(morph_index) = morph_index {
            dynamic_offsets[offset_count] = morph_index.index;
            offset_count += 1;
        }
        pass.set_bind_group(I, bind_group, &dynamic_offsets[0..offset_count]);

        RenderCommandResult::Success
    }
}

pub struct DrawMesh;
impl<P: PhaseItem> RenderCommand<P> for DrawMesh {
    type Param = SRes<RenderAssets<Mesh>>;
    type ViewWorldQuery = ();
    type ItemWorldQuery = Read<Handle<Mesh>>;
    #[inline]
    fn render<'w>(
        item: &P,
        _view: (),
        mesh_handle: ROQueryItem<'_, Self::ItemWorldQuery>,
        meshes: SystemParamItem<'w, '_, Self::Param>,
        pass: &mut TrackedRenderPass<'w>,
    ) -> RenderCommandResult {
        if let Some(gpu_mesh) = meshes.into_inner().get(mesh_handle) {
            let batch_range = item.batch_range();
            pass.set_vertex_buffer(0, gpu_mesh.vertex_buffer.slice(..));
            #[cfg(all(feature = "webgl", target_arch = "wasm32"))]
            pass.set_push_constants(
                ShaderStages::VERTEX,
                0,
                &(batch_range.start as i32).to_le_bytes(),
            );
            match &gpu_mesh.buffer_info {
                GpuBufferInfo::Indexed {
                    buffer,
                    index_format,
                    count,
                } => {
                    pass.set_index_buffer(buffer.slice(..), 0, *index_format);
                    pass.draw_indexed(0..*count, 0, batch_range.clone());
                }
                GpuBufferInfo::NonIndexed => {
                    pass.draw(0..gpu_mesh.vertex_count, batch_range.clone());
                }
            }
            RenderCommandResult::Success
        } else {
            RenderCommandResult::Failure
        }
    }
}

#[cfg(test)]
mod tests {
    use super::MeshPipelineKey;
    #[test]
    fn mesh_key_msaa_samples() {
        for i in [1, 2, 4, 8, 16, 32, 64, 128] {
            assert_eq!(MeshPipelineKey::from_msaa_samples(i).msaa_samples(), i);
        }
    }
}<|MERGE_RESOLUTION|>--- conflicted
+++ resolved
@@ -1,13 +1,10 @@
 use crate::{
     environment_map, prepass, EnvironmentMapLight, FogMeta, GlobalLightMeta, GpuFog, GpuLights,
-<<<<<<< HEAD
-    GpuPointLights, LightMeta, NotShadowCaster, NotShadowReceiver, NotTransmittedShadowReceiver,
-=======
     GpuPointLights, LightMeta, MaterialBindGroupId, NotShadowCaster, NotShadowReceiver,
->>>>>>> 8ace2ff9
-    PreviousGlobalTransform, ScreenSpaceAmbientOcclusionTextures, Shadow, ShadowSamplers,
-    ViewClusterBindings, ViewFogUniformOffset, ViewLightsUniformOffset, ViewShadowBindings,
-    CLUSTERED_FORWARD_STORAGE_BUFFER_COUNT, MAX_CASCADES_PER_LIGHT, MAX_DIRECTIONAL_LIGHTS,
+    NotTransmittedShadowReceiver, PreviousGlobalTransform, ScreenSpaceAmbientOcclusionTextures,
+    Shadow, ShadowSamplers, ViewClusterBindings, ViewFogUniformOffset, ViewLightsUniformOffset,
+    ViewShadowBindings, CLUSTERED_FORWARD_STORAGE_BUFFER_COUNT, MAX_CASCADES_PER_LIGHT,
+    MAX_DIRECTIONAL_LIGHTS,
 };
 use bevy_app::Plugin;
 use bevy_asset::{load_internal_asset, AssetId, Assets, Handle};
@@ -130,7 +127,7 @@
                     (
                         (
                             batch_and_prepare_render_phase::<Opaque3d, MeshPipeline>,
-                            batch_and_prepare_render_phase::<Transparent3d, MeshPipeline>,
+                            batch_and_prepare_render_phase::<Transmissive3d, MeshPipeline>,
                             batch_and_prepare_render_phase::<AlphaMask3d, MeshPipeline>,
                             batch_and_prepare_render_phase::<Shadow, MeshPipeline>,
                         )
@@ -216,14 +213,9 @@
 // NOTE: These must match the bit flags in bevy_pbr/src/render/mesh_types.wgsl!
 bitflags::bitflags! {
     #[repr(transparent)]
-<<<<<<< HEAD
-    struct MeshFlags: u32 {
-        const SHADOW_RECEIVER             = (1 << 0);
-        const TRANSMITTED_SHADOW_RECEIVER = (1 << 1);
-=======
     pub struct MeshFlags: u32 {
         const SHADOW_RECEIVER            = (1 << 0);
->>>>>>> 8ace2ff9
+        const TRANSMITTED_SHADOW_RECEIVER = (1 << 1);
         // Indicates the sign of the determinant of the 3x3 model matrix. If the sign is positive,
         // then the flag should be set, else it should not be set.
         const SIGN_DETERMINANT_MODEL_3X3  = (1 << 31);
@@ -379,71 +371,6 @@
     commands.insert_or_spawn_batch(values);
 }
 
-<<<<<<< HEAD
-#[allow(clippy::too_many_arguments)]
-pub fn prepare_mesh_uniforms(
-    mut seen: Local<FixedBitSet>,
-    mut commands: Commands,
-    mut previous_len: Local<usize>,
-    render_device: Res<RenderDevice>,
-    render_queue: Res<RenderQueue>,
-    mut gpu_array_buffer: ResMut<GpuArrayBuffer<MeshUniform>>,
-    views: Query<(
-        &RenderPhase<Opaque3d>,
-        &RenderPhase<Transmissive3d>,
-        &RenderPhase<Transparent3d>,
-        &RenderPhase<AlphaMask3d>,
-    )>,
-    shadow_views: Query<&RenderPhase<Shadow>>,
-    meshes: Query<(Entity, &MeshTransforms)>,
-) {
-    gpu_array_buffer.clear();
-    seen.clear();
-
-    let mut indices = Vec::with_capacity(*previous_len);
-    let mut push_indices = |(mesh, mesh_uniform): (Entity, &MeshTransforms)| {
-        let index = mesh.index() as usize;
-        if !seen.contains(index) {
-            if index >= seen.len() {
-                seen.grow(index + 1);
-            }
-            seen.insert(index);
-            indices.push((mesh, gpu_array_buffer.push(mesh_uniform.into())));
-        }
-    };
-
-    for (opaque_phase, transmissive_phase, transparent_phase, alpha_phase) in &views {
-        meshes
-            .iter_many(opaque_phase.iter_entities())
-            .for_each(&mut push_indices);
-
-        meshes
-            .iter_many(transmissive_phase.iter_entities())
-            .for_each(&mut push_indices);
-
-        meshes
-            .iter_many(transparent_phase.iter_entities())
-            .for_each(&mut push_indices);
-
-        meshes
-            .iter_many(alpha_phase.iter_entities())
-            .for_each(&mut push_indices);
-    }
-
-    for shadow_phase in &shadow_views {
-        meshes
-            .iter_many(shadow_phase.iter_entities())
-            .for_each(&mut push_indices);
-    }
-
-    *previous_len = indices.len();
-    commands.insert_or_spawn_batch(indices);
-
-    gpu_array_buffer.write_buffer(&render_device, &render_queue);
-}
-
-=======
->>>>>>> 8ace2ff9
 #[derive(Resource, Clone)]
 pub struct MeshPipeline {
     pub view_layout: BindGroupLayout,
