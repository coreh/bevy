--- conflicted
+++ resolved
@@ -1,25 +1,14 @@
 use crate::{
-<<<<<<< HEAD
-    environment_map, prepass, EnvironmentMapLight, FogMeta, GlobalLightMeta, GpuFog, GpuLights,
-    GpuPointLights, LightMeta, MaterialBindGroupId, NotShadowCaster, NotShadowReceiver,
-    NotTransmittedShadowReceiver, PreviousGlobalTransform, ScreenSpaceAmbientOcclusionTextures,
-    Shadow, ShadowSamplers, ViewClusterBindings, ViewFogUniformOffset, ViewLightsUniformOffset,
-    ViewShadowBindings, CLUSTERED_FORWARD_STORAGE_BUFFER_COUNT, MAX_CASCADES_PER_LIGHT,
-=======
     generate_view_layouts, prepare_mesh_view_bind_groups, MaterialBindGroupId,
     MeshPipelineViewLayout, MeshPipelineViewLayoutKey, MeshViewBindGroup, NotShadowCaster,
-    NotShadowReceiver, PreviousGlobalTransform, Shadow, ViewFogUniformOffset,
-    ViewLightsUniformOffset, CLUSTERED_FORWARD_STORAGE_BUFFER_COUNT, MAX_CASCADES_PER_LIGHT,
->>>>>>> 6f2a5cb8
-    MAX_DIRECTIONAL_LIGHTS,
+    NotShadowReceiver, NotTransmittedShadowReceiver, PreviousGlobalTransform, Shadow,
+    ViewFogUniformOffset, ViewLightsUniformOffset, CLUSTERED_FORWARD_STORAGE_BUFFER_COUNT,
+    MAX_CASCADES_PER_LIGHT, MAX_DIRECTIONAL_LIGHTS,
 };
 use bevy_app::{Plugin, PostUpdate};
 use bevy_asset::{load_internal_asset, AssetId, Handle};
 use bevy_core_pipeline::{
-    core_3d::{
-        AlphaMask3d, Opaque3d, Transmissive3d, Transparent3d, ViewTransmissionTexture,
-        CORE_3D_DEPTH_FORMAT,
-    },
+    core_3d::{AlphaMask3d, Opaque3d, Transmissive3d, Transparent3d, CORE_3D_DEPTH_FORMAT},
     deferred::{AlphaMask3dDeferred, Opaque3dDeferred},
 };
 use bevy_derive::{Deref, DerefMut};
@@ -43,12 +32,7 @@
     render_resource::*,
     renderer::{RenderDevice, RenderQueue},
     texture::{
-<<<<<<< HEAD
-        BevyDefault, DefaultImageSampler, FallbackImageCubemap, FallbackImageMsaa,
-        FallbackImageZero, GpuImage, Image, ImageSampler, TextureFormatPixelInfo,
-=======
         BevyDefault, DefaultImageSampler, GpuImage, Image, ImageSampler, TextureFormatPixelInfo,
->>>>>>> 6f2a5cb8
     },
     view::{ViewTarget, ViewUniformOffset, ViewVisibility},
     Extract, ExtractSchedule, Render, RenderApp, RenderSet,
@@ -388,211 +372,8 @@
         let clustered_forward_buffer_binding_type = render_device
             .get_supported_read_only_binding_type(CLUSTERED_FORWARD_STORAGE_BUFFER_COUNT);
 
-<<<<<<< HEAD
-        /// Returns the appropriate bind group layout vec based on the parameters
-        fn layout_entries(
-            clustered_forward_buffer_binding_type: BufferBindingType,
-            multisampled: bool,
-        ) -> Vec<BindGroupLayoutEntry> {
-            let mut entries = vec![
-                // View
-                BindGroupLayoutEntry {
-                    binding: 0,
-                    visibility: ShaderStages::VERTEX | ShaderStages::FRAGMENT,
-                    ty: BindingType::Buffer {
-                        ty: BufferBindingType::Uniform,
-                        has_dynamic_offset: true,
-                        min_binding_size: Some(ViewUniform::min_size()),
-                    },
-                    count: None,
-                },
-                // Lights
-                BindGroupLayoutEntry {
-                    binding: 1,
-                    visibility: ShaderStages::FRAGMENT,
-                    ty: BindingType::Buffer {
-                        ty: BufferBindingType::Uniform,
-                        has_dynamic_offset: true,
-                        min_binding_size: Some(GpuLights::min_size()),
-                    },
-                    count: None,
-                },
-                // Point Shadow Texture Cube Array
-                BindGroupLayoutEntry {
-                    binding: 2,
-                    visibility: ShaderStages::FRAGMENT,
-                    ty: BindingType::Texture {
-                        multisampled: false,
-                        sample_type: TextureSampleType::Depth,
-                        #[cfg(any(not(feature = "webgl"), not(target_arch = "wasm32")))]
-                        view_dimension: TextureViewDimension::CubeArray,
-                        #[cfg(all(feature = "webgl", target_arch = "wasm32"))]
-                        view_dimension: TextureViewDimension::Cube,
-                    },
-                    count: None,
-                },
-                // Point Shadow Texture Array Sampler
-                BindGroupLayoutEntry {
-                    binding: 3,
-                    visibility: ShaderStages::FRAGMENT,
-                    ty: BindingType::Sampler(SamplerBindingType::Comparison),
-                    count: None,
-                },
-                // Directional Shadow Texture Array
-                BindGroupLayoutEntry {
-                    binding: 4,
-                    visibility: ShaderStages::FRAGMENT,
-                    ty: BindingType::Texture {
-                        multisampled: false,
-                        sample_type: TextureSampleType::Depth,
-                        #[cfg(any(not(feature = "webgl"), not(target_arch = "wasm32")))]
-                        view_dimension: TextureViewDimension::D2Array,
-                        #[cfg(all(feature = "webgl", target_arch = "wasm32"))]
-                        view_dimension: TextureViewDimension::D2,
-                    },
-                    count: None,
-                },
-                // Directional Shadow Texture Array Sampler
-                BindGroupLayoutEntry {
-                    binding: 5,
-                    visibility: ShaderStages::FRAGMENT,
-                    ty: BindingType::Sampler(SamplerBindingType::Comparison),
-                    count: None,
-                },
-                // PointLights
-                BindGroupLayoutEntry {
-                    binding: 6,
-                    visibility: ShaderStages::FRAGMENT,
-                    ty: BindingType::Buffer {
-                        ty: clustered_forward_buffer_binding_type,
-                        has_dynamic_offset: false,
-                        min_binding_size: Some(GpuPointLights::min_size(
-                            clustered_forward_buffer_binding_type,
-                        )),
-                    },
-                    count: None,
-                },
-                // ClusteredLightIndexLists
-                BindGroupLayoutEntry {
-                    binding: 7,
-                    visibility: ShaderStages::FRAGMENT,
-                    ty: BindingType::Buffer {
-                        ty: clustered_forward_buffer_binding_type,
-                        has_dynamic_offset: false,
-                        min_binding_size: Some(
-                            ViewClusterBindings::min_size_cluster_light_index_lists(
-                                clustered_forward_buffer_binding_type,
-                            ),
-                        ),
-                    },
-                    count: None,
-                },
-                // ClusterOffsetsAndCounts
-                BindGroupLayoutEntry {
-                    binding: 8,
-                    visibility: ShaderStages::FRAGMENT,
-                    ty: BindingType::Buffer {
-                        ty: clustered_forward_buffer_binding_type,
-                        has_dynamic_offset: false,
-                        min_binding_size: Some(
-                            ViewClusterBindings::min_size_cluster_offsets_and_counts(
-                                clustered_forward_buffer_binding_type,
-                            ),
-                        ),
-                    },
-                    count: None,
-                },
-                // Globals
-                BindGroupLayoutEntry {
-                    binding: 9,
-                    visibility: ShaderStages::VERTEX_FRAGMENT,
-                    ty: BindingType::Buffer {
-                        ty: BufferBindingType::Uniform,
-                        has_dynamic_offset: false,
-                        min_binding_size: Some(GlobalsUniform::min_size()),
-                    },
-                    count: None,
-                },
-                // Fog
-                BindGroupLayoutEntry {
-                    binding: 10,
-                    visibility: ShaderStages::FRAGMENT,
-                    ty: BindingType::Buffer {
-                        ty: BufferBindingType::Uniform,
-                        has_dynamic_offset: true,
-                        min_binding_size: Some(GpuFog::min_size()),
-                    },
-                    count: None,
-                },
-                // Screen space ambient occlusion texture
-                BindGroupLayoutEntry {
-                    binding: 11,
-                    visibility: ShaderStages::FRAGMENT,
-                    ty: BindingType::Texture {
-                        multisampled: false,
-                        sample_type: TextureSampleType::Float { filterable: false },
-                        view_dimension: TextureViewDimension::D2,
-                    },
-                    count: None,
-                },
-            ];
-
-            // EnvironmentMapLight
-            let environment_map_entries =
-                environment_map::get_bind_group_layout_entries([12, 13, 14]);
-            entries.extend_from_slice(&environment_map_entries);
-
-            // Tonemapping
-            let tonemapping_lut_entries = get_lut_bind_group_layout_entries([15, 16]);
-            entries.extend_from_slice(&tonemapping_lut_entries);
-
-            // Prepass
-            if cfg!(any(not(feature = "webgl"), not(target_arch = "wasm32")))
-                || (cfg!(all(feature = "webgl", target_arch = "wasm32")) && !multisampled)
-            {
-                entries.extend_from_slice(&prepass::get_bind_group_layout_entries(
-                    [17, 18, 19, 20],
-                    multisampled,
-                ));
-            }
-
-            // View Transmission Texture
-            entries.extend_from_slice(&[
-                BindGroupLayoutEntry {
-                    binding: 21,
-                    visibility: ShaderStages::FRAGMENT,
-                    ty: BindingType::Texture {
-                        sample_type: TextureSampleType::Float { filterable: true },
-                        multisampled: false,
-                        view_dimension: TextureViewDimension::D2,
-                    },
-                    count: None,
-                },
-                BindGroupLayoutEntry {
-                    binding: 22,
-                    visibility: ShaderStages::FRAGMENT,
-                    ty: BindingType::Sampler(SamplerBindingType::Filtering),
-                    count: None,
-                },
-            ]);
-
-            entries
-        }
-
-        let view_layout = render_device.create_bind_group_layout(&BindGroupLayoutDescriptor {
-            label: Some("mesh_view_layout"),
-            entries: &layout_entries(clustered_forward_buffer_binding_type, false),
-        });
-
-        let view_layout_multisampled =
-            render_device.create_bind_group_layout(&BindGroupLayoutDescriptor {
-                label: Some("mesh_view_layout_multisampled"),
-                entries: &layout_entries(clustered_forward_buffer_binding_type, true),
-            });
-=======
         let view_layouts =
             generate_view_layouts(&render_device, clustered_forward_buffer_binding_type);
->>>>>>> 6f2a5cb8
 
         // A 1x1x1 'all 1.0' texture to use as a dummy texture to use in place of optional StandardMaterial textures
         let dummy_white_gpu_image = {
@@ -899,23 +680,14 @@
             vertex_attributes.push(Mesh::ATTRIBUTE_COLOR.at_shader_location(5));
         }
 
-<<<<<<< HEAD
         if cfg!(feature = "pbr_transmission_textures") {
             shader_defs.push("PBR_TRANSMISSION_TEXTURES_SUPPORTED".into());
         }
 
-        let mut bind_group_layout = match key.msaa_samples() {
-            1 => vec![self.view_layout.clone()],
-            _ => {
-                shader_defs.push("MULTISAMPLED".into());
-                vec![self.view_layout_multisampled.clone()]
-            }
-=======
         let mut bind_group_layout = vec![self.get_view_layout(key.into()).clone()];
 
         if key.msaa_samples() > 1 {
             shader_defs.push("MULTISAMPLED".into());
->>>>>>> 6f2a5cb8
         };
 
         bind_group_layout.push(setup_morph_and_skinning_defs(
@@ -1205,199 +977,6 @@
     }
 }
 
-<<<<<<< HEAD
-#[derive(Component)]
-pub struct MeshViewBindGroup {
-    pub value: BindGroup,
-}
-
-#[allow(clippy::too_many_arguments)]
-pub fn prepare_mesh_view_bind_groups(
-    mut commands: Commands,
-    render_device: Res<RenderDevice>,
-    mesh_pipeline: Res<MeshPipeline>,
-    shadow_samplers: Res<ShadowSamplers>,
-    (light_meta, global_light_meta, fog_meta): (Res<LightMeta>, Res<GlobalLightMeta>, Res<FogMeta>),
-    view_uniforms: Res<ViewUniforms>,
-    views: Query<(
-        Entity,
-        &ViewShadowBindings,
-        &ViewClusterBindings,
-        Option<&ScreenSpaceAmbientOcclusionTextures>,
-        Option<&ViewPrepassTextures>,
-        Option<&EnvironmentMapLight>,
-        &Tonemapping,
-        Option<&ViewTransmissionTexture>,
-    )>,
-    (images, mut fallback_images, fallback_image_zero, fallback_cubemap): (
-        Res<RenderAssets<Image>>,
-        FallbackImageMsaa,
-        Res<FallbackImageZero>,
-        Res<FallbackImageCubemap>,
-    ),
-    msaa: Res<Msaa>,
-    globals_buffer: Res<GlobalsBuffer>,
-    tonemapping_luts: Res<TonemappingLuts>,
-) {
-    if let (
-        Some(view_binding),
-        Some(light_binding),
-        Some(point_light_binding),
-        Some(globals),
-        Some(fog_binding),
-    ) = (
-        view_uniforms.uniforms.binding(),
-        light_meta.view_gpu_lights.binding(),
-        global_light_meta.gpu_point_lights.binding(),
-        globals_buffer.buffer.binding(),
-        fog_meta.gpu_fogs.binding(),
-    ) {
-        for (
-            entity,
-            view_shadow_bindings,
-            view_cluster_bindings,
-            ssao_textures,
-            prepass_textures,
-            environment_map,
-            tonemapping,
-            transmission,
-        ) in &views
-        {
-            let fallback_ssao = fallback_images
-                .image_for_samplecount(1, TextureFormat::bevy_default())
-                .texture_view
-                .clone();
-
-            let layout = if msaa.samples() > 1 {
-                &mesh_pipeline.view_layout_multisampled
-            } else {
-                &mesh_pipeline.view_layout
-            };
-
-            let mut entries = vec![
-                BindGroupEntry {
-                    binding: 0,
-                    resource: view_binding.clone(),
-                },
-                BindGroupEntry {
-                    binding: 1,
-                    resource: light_binding.clone(),
-                },
-                BindGroupEntry {
-                    binding: 2,
-                    resource: BindingResource::TextureView(
-                        &view_shadow_bindings.point_light_depth_texture_view,
-                    ),
-                },
-                BindGroupEntry {
-                    binding: 3,
-                    resource: BindingResource::Sampler(&shadow_samplers.point_light_sampler),
-                },
-                BindGroupEntry {
-                    binding: 4,
-                    resource: BindingResource::TextureView(
-                        &view_shadow_bindings.directional_light_depth_texture_view,
-                    ),
-                },
-                BindGroupEntry {
-                    binding: 5,
-                    resource: BindingResource::Sampler(&shadow_samplers.directional_light_sampler),
-                },
-                BindGroupEntry {
-                    binding: 6,
-                    resource: point_light_binding.clone(),
-                },
-                BindGroupEntry {
-                    binding: 7,
-                    resource: view_cluster_bindings.light_index_lists_binding().unwrap(),
-                },
-                BindGroupEntry {
-                    binding: 8,
-                    resource: view_cluster_bindings.offsets_and_counts_binding().unwrap(),
-                },
-                BindGroupEntry {
-                    binding: 9,
-                    resource: globals.clone(),
-                },
-                BindGroupEntry {
-                    binding: 10,
-                    resource: fog_binding.clone(),
-                },
-                BindGroupEntry {
-                    binding: 11,
-                    resource: BindingResource::TextureView(
-                        ssao_textures
-                            .map(|t| &t.screen_space_ambient_occlusion_texture.default_view)
-                            .unwrap_or(&fallback_ssao),
-                    ),
-                },
-            ];
-
-            let env_map = environment_map::get_bindings(
-                environment_map,
-                &images,
-                &fallback_cubemap,
-                [12, 13, 14],
-            );
-            entries.extend_from_slice(&env_map);
-
-            let tonemapping_luts =
-                get_lut_bindings(&images, &tonemapping_luts, tonemapping, [15, 16]);
-            entries.extend_from_slice(&tonemapping_luts);
-
-            let label = Some("mesh_view_bind_group");
-
-            // When using WebGL, we can't have a depth texture with multisampling
-            let prepass_bindings = if cfg!(any(not(feature = "webgl"), not(target_arch = "wasm32")))
-                || (cfg!(all(feature = "webgl", target_arch = "wasm32")) && msaa.samples() == 1)
-            {
-                Some(prepass::get_bindings(
-                    prepass_textures,
-                    &mut fallback_images,
-                    &msaa,
-                ))
-            } else {
-                None
-            };
-
-            // This if statement is here to make the borrow checker happy.
-            // Ideally we could just have `entries.extend_from_slice(&prepass_bindings.get_entries([17, 18, 19, 20]));`
-            // in the existing if statement above, but that either doesn't allow `prepass_bindings` to live long enough,
-            // as its used when creating the bind group at the end of the function, or causes a `cannot move out of` error.
-            if let Some(prepass_bindings) = &prepass_bindings {
-                entries.extend_from_slice(&prepass_bindings.get_entries([17, 18, 19, 20]));
-            }
-
-            entries.extend_from_slice(&[
-                BindGroupEntry {
-                    binding: 21,
-                    resource: BindingResource::TextureView(transmission.map_or_else(
-                        || &fallback_image_zero.texture_view,
-                        |transmission| &transmission.view,
-                    )),
-                },
-                BindGroupEntry {
-                    binding: 22,
-                    resource: BindingResource::Sampler(transmission.map_or_else(
-                        || &fallback_image_zero.sampler,
-                        |transmission| &transmission.sampler,
-                    )),
-                },
-            ]);
-
-            commands.entity(entity).insert(MeshViewBindGroup {
-                value: render_device.create_bind_group(&BindGroupDescriptor {
-                    entries: &entries,
-                    label,
-                    layout,
-                }),
-            });
-        }
-    }
-}
-
-=======
->>>>>>> 6f2a5cb8
 pub struct SetMeshViewBindGroup<const I: usize>;
 impl<P: PhaseItem, const I: usize> RenderCommand<P> for SetMeshViewBindGroup<I> {
     type Param = ();
