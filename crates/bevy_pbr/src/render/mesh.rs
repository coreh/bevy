use crate::{
<<<<<<< HEAD
    FogMeta, GlobalLightMeta, GpuFog, GpuLights, GpuPointLights, LightMeta, NotShadowCaster,
    NotShadowReceiver, ShadowPipeline, ViewClusterBindings, ViewFogUniformOffset,
    ViewLightsUniformOffset, ViewShadowBindings, CLUSTERED_FORWARD_STORAGE_BUFFER_COUNT,
=======
    GlobalLightMeta, GpuLights, GpuPointLights, LightMeta, NotShadowCaster, NotShadowReceiver,
    ShadowPipeline, ViewClusterBindings, ViewLightsUniformOffset, ViewShadowBindings,
    CLUSTERED_FORWARD_STORAGE_BUFFER_COUNT, MAX_DIRECTIONAL_LIGHTS,
>>>>>>> 38273161
};
use bevy_app::Plugin;
use bevy_asset::{load_internal_asset, Assets, Handle, HandleUntyped};
use bevy_ecs::{
    prelude::*,
    system::{lifetimeless::*, SystemParamItem, SystemState},
};
use bevy_math::{Mat3A, Mat4, Vec2};
use bevy_reflect::TypeUuid;
use bevy_render::{
    extract_component::{ComponentUniforms, DynamicUniformIndex, UniformComponentPlugin},
    globals::{GlobalsBuffer, GlobalsUniform},
    mesh::{
        skinning::{SkinnedMesh, SkinnedMeshInverseBindposes},
        GpuBufferInfo, Mesh, MeshVertexBufferLayout,
    },
    render_asset::RenderAssets,
    render_phase::{EntityRenderCommand, RenderCommandResult, TrackedRenderPass},
    render_resource::*,
    renderer::{RenderDevice, RenderQueue},
    texture::{
        BevyDefault, DefaultImageSampler, GpuImage, Image, ImageSampler, TextureFormatPixelInfo,
    },
    view::{ComputedVisibility, ViewTarget, ViewUniform, ViewUniformOffset, ViewUniforms},
    Extract, RenderApp, RenderStage,
};
use bevy_transform::components::GlobalTransform;
use std::num::NonZeroU64;

#[derive(Default)]
pub struct MeshRenderPlugin;

const MAX_JOINTS: usize = 256;
const JOINT_SIZE: usize = std::mem::size_of::<Mat4>();
pub(crate) const JOINT_BUFFER_SIZE: usize = MAX_JOINTS * JOINT_SIZE;

pub const MESH_VERTEX_OUTPUT: HandleUntyped =
    HandleUntyped::weak_from_u64(Shader::TYPE_UUID, 2645551199423808407);
pub const MESH_VIEW_TYPES_HANDLE: HandleUntyped =
    HandleUntyped::weak_from_u64(Shader::TYPE_UUID, 8140454348013264787);
pub const MESH_VIEW_BINDINGS_HANDLE: HandleUntyped =
    HandleUntyped::weak_from_u64(Shader::TYPE_UUID, 9076678235888822571);
pub const MESH_TYPES_HANDLE: HandleUntyped =
    HandleUntyped::weak_from_u64(Shader::TYPE_UUID, 2506024101911992377);
pub const MESH_BINDINGS_HANDLE: HandleUntyped =
    HandleUntyped::weak_from_u64(Shader::TYPE_UUID, 16831548636314682308);
pub const MESH_FUNCTIONS_HANDLE: HandleUntyped =
    HandleUntyped::weak_from_u64(Shader::TYPE_UUID, 6300874327833745635);
pub const MESH_SHADER_HANDLE: HandleUntyped =
    HandleUntyped::weak_from_u64(Shader::TYPE_UUID, 3252377289100772450);
pub const SKINNING_HANDLE: HandleUntyped =
    HandleUntyped::weak_from_u64(Shader::TYPE_UUID, 13215291596265391738);

impl Plugin for MeshRenderPlugin {
    fn build(&self, app: &mut bevy_app::App) {
        load_internal_asset!(
            app,
            MESH_VERTEX_OUTPUT,
            "mesh_vertex_output.wgsl",
            Shader::from_wgsl
        );
        load_internal_asset!(
            app,
            MESH_VIEW_TYPES_HANDLE,
            "mesh_view_types.wgsl",
            Shader::from_wgsl
        );
        load_internal_asset!(
            app,
            MESH_VIEW_BINDINGS_HANDLE,
            "mesh_view_bindings.wgsl",
            Shader::from_wgsl
        );
        load_internal_asset!(app, MESH_TYPES_HANDLE, "mesh_types.wgsl", Shader::from_wgsl);
        load_internal_asset!(
            app,
            MESH_BINDINGS_HANDLE,
            "mesh_bindings.wgsl",
            Shader::from_wgsl
        );
        load_internal_asset!(
            app,
            MESH_FUNCTIONS_HANDLE,
            "mesh_functions.wgsl",
            Shader::from_wgsl
        );
        load_internal_asset!(app, MESH_SHADER_HANDLE, "mesh.wgsl", Shader::from_wgsl);
        load_internal_asset!(app, SKINNING_HANDLE, "skinning.wgsl", Shader::from_wgsl);

        app.add_plugin(UniformComponentPlugin::<MeshUniform>::default());

        if let Ok(render_app) = app.get_sub_app_mut(RenderApp) {
            render_app
                .init_resource::<MeshPipeline>()
                .init_resource::<SkinnedMeshUniform>()
                .add_system_to_stage(RenderStage::Extract, extract_meshes)
                .add_system_to_stage(RenderStage::Extract, extract_skinned_meshes)
                .add_system_to_stage(RenderStage::Prepare, prepare_skinned_meshes)
                .add_system_to_stage(RenderStage::Queue, queue_mesh_bind_group)
                .add_system_to_stage(RenderStage::Queue, queue_mesh_view_bind_groups);
        }
    }
}

#[derive(Component, ShaderType, Clone)]
pub struct MeshUniform {
    pub transform: Mat4,
    pub inverse_transpose_model: Mat4,
    pub flags: u32,
}

// NOTE: These must match the bit flags in bevy_pbr/src/render/mesh_types.wgsl!
bitflags::bitflags! {
    #[repr(transparent)]
    struct MeshFlags: u32 {
        const SHADOW_RECEIVER            = (1 << 0);
        // Indicates the sign of the determinant of the 3x3 model matrix. If the sign is positive,
        // then the flag should be set, else it should not be set.
        const SIGN_DETERMINANT_MODEL_3X3 = (1 << 31);
        const NONE                       = 0;
        const UNINITIALIZED              = 0xFFFF;
    }
}

pub fn extract_meshes(
    mut commands: Commands,
    mut prev_caster_commands_len: Local<usize>,
    mut prev_not_caster_commands_len: Local<usize>,
    meshes_query: Extract<
        Query<(
            Entity,
            &ComputedVisibility,
            &GlobalTransform,
            &Handle<Mesh>,
            Option<With<NotShadowReceiver>>,
            Option<With<NotShadowCaster>>,
        )>,
    >,
) {
    let mut caster_commands = Vec::with_capacity(*prev_caster_commands_len);
    let mut not_caster_commands = Vec::with_capacity(*prev_not_caster_commands_len);
    let visible_meshes = meshes_query.iter().filter(|(_, vis, ..)| vis.is_visible());

    for (entity, _, transform, handle, not_receiver, not_caster) in visible_meshes {
        let transform = transform.compute_matrix();
        let mut flags = if not_receiver.is_some() {
            MeshFlags::empty()
        } else {
            MeshFlags::SHADOW_RECEIVER
        };
        if Mat3A::from_mat4(transform).determinant().is_sign_positive() {
            flags |= MeshFlags::SIGN_DETERMINANT_MODEL_3X3;
        }
        let uniform = MeshUniform {
            flags: flags.bits,
            transform,
            inverse_transpose_model: transform.inverse().transpose(),
        };
        if not_caster.is_some() {
            not_caster_commands.push((entity, (handle.clone_weak(), uniform, NotShadowCaster)));
        } else {
            caster_commands.push((entity, (handle.clone_weak(), uniform)));
        }
    }
    *prev_caster_commands_len = caster_commands.len();
    *prev_not_caster_commands_len = not_caster_commands.len();
    commands.insert_or_spawn_batch(caster_commands);
    commands.insert_or_spawn_batch(not_caster_commands);
}

#[derive(Resource, Debug, Default)]
pub struct ExtractedJoints {
    pub buffer: Vec<Mat4>,
}

#[derive(Component)]
pub struct SkinnedMeshJoints {
    pub index: u32,
}

impl SkinnedMeshJoints {
    #[inline]
    pub fn build(
        skin: &SkinnedMesh,
        inverse_bindposes: &Assets<SkinnedMeshInverseBindposes>,
        joints: &Query<&GlobalTransform>,
        buffer: &mut Vec<Mat4>,
    ) -> Option<Self> {
        let inverse_bindposes = inverse_bindposes.get(&skin.inverse_bindposes)?;
        let bindposes = inverse_bindposes.iter();
        let skin_joints = skin.joints.iter();
        let start = buffer.len();
        for (inverse_bindpose, joint) in bindposes.zip(skin_joints).take(MAX_JOINTS) {
            if let Ok(joint) = joints.get(*joint) {
                buffer.push(joint.affine() * *inverse_bindpose);
            } else {
                buffer.truncate(start);
                return None;
            }
        }

        // Pad to 256 byte alignment
        while buffer.len() % 4 != 0 {
            buffer.push(Mat4::ZERO);
        }
        Some(Self {
            index: start as u32,
        })
    }

    pub fn to_buffer_index(mut self) -> Self {
        self.index *= std::mem::size_of::<Mat4>() as u32;
        self
    }
}

pub fn extract_skinned_meshes(
    mut commands: Commands,
    mut previous_len: Local<usize>,
    mut previous_joint_len: Local<usize>,
    query: Extract<Query<(Entity, &ComputedVisibility, &SkinnedMesh)>>,
    inverse_bindposes: Extract<Res<Assets<SkinnedMeshInverseBindposes>>>,
    joint_query: Extract<Query<&GlobalTransform>>,
) {
    let mut values = Vec::with_capacity(*previous_len);
    let mut joints = Vec::with_capacity(*previous_joint_len);
    let mut last_start = 0;

    for (entity, computed_visibility, skin) in &query {
        if !computed_visibility.is_visible() {
            continue;
        }
        // PERF: This can be expensive, can we move this to prepare?
        if let Some(skinned_joints) =
            SkinnedMeshJoints::build(skin, &inverse_bindposes, &joint_query, &mut joints)
        {
            last_start = last_start.max(skinned_joints.index as usize);
            values.push((entity, skinned_joints.to_buffer_index()));
        }
    }

    // Pad out the buffer to ensure that there's enough space for bindings
    while joints.len() - last_start < MAX_JOINTS {
        joints.push(Mat4::ZERO);
    }

    *previous_len = values.len();
    *previous_joint_len = joints.len();
    commands.insert_resource(ExtractedJoints { buffer: joints });
    commands.insert_or_spawn_batch(values);
}

#[derive(Resource, Clone)]
pub struct MeshPipeline {
    pub view_layout: BindGroupLayout,
    pub mesh_layout: BindGroupLayout,
    pub skinned_mesh_layout: BindGroupLayout,
    // This dummy white texture is to be used in place of optional StandardMaterial textures
    pub dummy_white_gpu_image: GpuImage,
    pub clustered_forward_buffer_binding_type: BufferBindingType,
}

impl FromWorld for MeshPipeline {
    fn from_world(world: &mut World) -> Self {
        let mut system_state: SystemState<(
            Res<RenderDevice>,
            Res<DefaultImageSampler>,
            Res<RenderQueue>,
        )> = SystemState::new(world);
        let (render_device, default_sampler, render_queue) = system_state.get_mut(world);
        let clustered_forward_buffer_binding_type = render_device
            .get_supported_read_only_binding_type(CLUSTERED_FORWARD_STORAGE_BUFFER_COUNT);

        let view_layout = render_device.create_bind_group_layout(&BindGroupLayoutDescriptor {
            entries: &[
                // View
                BindGroupLayoutEntry {
                    binding: 0,
                    visibility: ShaderStages::VERTEX | ShaderStages::FRAGMENT,
                    ty: BindingType::Buffer {
                        ty: BufferBindingType::Uniform,
                        has_dynamic_offset: true,
                        min_binding_size: Some(ViewUniform::min_size()),
                    },
                    count: None,
                },
                // Lights
                BindGroupLayoutEntry {
                    binding: 1,
                    visibility: ShaderStages::FRAGMENT,
                    ty: BindingType::Buffer {
                        ty: BufferBindingType::Uniform,
                        has_dynamic_offset: true,
                        min_binding_size: Some(GpuLights::min_size()),
                    },
                    count: None,
                },
                // Point Shadow Texture Cube Array
                BindGroupLayoutEntry {
                    binding: 2,
                    visibility: ShaderStages::FRAGMENT,
                    ty: BindingType::Texture {
                        multisampled: false,
                        sample_type: TextureSampleType::Depth,
                        #[cfg(not(feature = "webgl"))]
                        view_dimension: TextureViewDimension::CubeArray,
                        #[cfg(feature = "webgl")]
                        view_dimension: TextureViewDimension::Cube,
                    },
                    count: None,
                },
                // Point Shadow Texture Array Sampler
                BindGroupLayoutEntry {
                    binding: 3,
                    visibility: ShaderStages::FRAGMENT,
                    ty: BindingType::Sampler(SamplerBindingType::Comparison),
                    count: None,
                },
                // Directional Shadow Texture Array
                BindGroupLayoutEntry {
                    binding: 4,
                    visibility: ShaderStages::FRAGMENT,
                    ty: BindingType::Texture {
                        multisampled: false,
                        sample_type: TextureSampleType::Depth,
                        #[cfg(not(feature = "webgl"))]
                        view_dimension: TextureViewDimension::D2Array,
                        #[cfg(feature = "webgl")]
                        view_dimension: TextureViewDimension::D2,
                    },
                    count: None,
                },
                // Directional Shadow Texture Array Sampler
                BindGroupLayoutEntry {
                    binding: 5,
                    visibility: ShaderStages::FRAGMENT,
                    ty: BindingType::Sampler(SamplerBindingType::Comparison),
                    count: None,
                },
                // PointLights
                BindGroupLayoutEntry {
                    binding: 6,
                    visibility: ShaderStages::FRAGMENT,
                    ty: BindingType::Buffer {
                        ty: clustered_forward_buffer_binding_type,
                        has_dynamic_offset: false,
                        min_binding_size: Some(GpuPointLights::min_size(
                            clustered_forward_buffer_binding_type,
                        )),
                    },
                    count: None,
                },
                // ClusteredLightIndexLists
                BindGroupLayoutEntry {
                    binding: 7,
                    visibility: ShaderStages::FRAGMENT,
                    ty: BindingType::Buffer {
                        ty: clustered_forward_buffer_binding_type,
                        has_dynamic_offset: false,
                        min_binding_size: Some(
                            ViewClusterBindings::min_size_cluster_light_index_lists(
                                clustered_forward_buffer_binding_type,
                            ),
                        ),
                    },
                    count: None,
                },
                // ClusterOffsetsAndCounts
                BindGroupLayoutEntry {
                    binding: 8,
                    visibility: ShaderStages::FRAGMENT,
                    ty: BindingType::Buffer {
                        ty: clustered_forward_buffer_binding_type,
                        has_dynamic_offset: false,
                        min_binding_size: Some(
                            ViewClusterBindings::min_size_cluster_offsets_and_counts(
                                clustered_forward_buffer_binding_type,
                            ),
                        ),
                    },
                    count: None,
                },
                BindGroupLayoutEntry {
                    binding: 9,
                    visibility: ShaderStages::VERTEX_FRAGMENT,
                    ty: BindingType::Buffer {
                        ty: BufferBindingType::Uniform,
                        has_dynamic_offset: false,
                        min_binding_size: Some(GlobalsUniform::min_size()),
                    },
                    count: None,
                },
                // Fog
                BindGroupLayoutEntry {
                    binding: 10,
                    visibility: ShaderStages::FRAGMENT,
                    ty: BindingType::Buffer {
                        ty: BufferBindingType::Uniform,
                        has_dynamic_offset: true,
                        min_binding_size: Some(GpuFog::min_size()),
                    },
                    count: None,
                },
            ],
            label: Some("mesh_view_layout"),
        });

        let mesh_binding = BindGroupLayoutEntry {
            binding: 0,
            visibility: ShaderStages::VERTEX | ShaderStages::FRAGMENT,
            ty: BindingType::Buffer {
                ty: BufferBindingType::Uniform,
                has_dynamic_offset: true,
                min_binding_size: Some(MeshUniform::min_size()),
            },
            count: None,
        };

        let mesh_layout = render_device.create_bind_group_layout(&BindGroupLayoutDescriptor {
            entries: &[mesh_binding],
            label: Some("mesh_layout"),
        });

        let skinned_mesh_layout =
            render_device.create_bind_group_layout(&BindGroupLayoutDescriptor {
                entries: &[
                    mesh_binding,
                    BindGroupLayoutEntry {
                        binding: 1,
                        visibility: ShaderStages::VERTEX,
                        ty: BindingType::Buffer {
                            ty: BufferBindingType::Uniform,
                            has_dynamic_offset: true,
                            min_binding_size: BufferSize::new(JOINT_BUFFER_SIZE as u64),
                        },
                        count: None,
                    },
                ],
                label: Some("skinned_mesh_layout"),
            });

        // A 1x1x1 'all 1.0' texture to use as a dummy texture to use in place of optional StandardMaterial textures
        let dummy_white_gpu_image = {
            let image = Image::new_fill(
                Extent3d::default(),
                TextureDimension::D2,
                &[255u8; 4],
                TextureFormat::bevy_default(),
            );
            let texture = render_device.create_texture(&image.texture_descriptor);
            let sampler = match image.sampler_descriptor {
                ImageSampler::Default => (**default_sampler).clone(),
                ImageSampler::Descriptor(descriptor) => render_device.create_sampler(&descriptor),
            };

            let format_size = image.texture_descriptor.format.pixel_size();
            render_queue.write_texture(
                ImageCopyTexture {
                    texture: &texture,
                    mip_level: 0,
                    origin: Origin3d::ZERO,
                    aspect: TextureAspect::All,
                },
                &image.data,
                ImageDataLayout {
                    offset: 0,
                    bytes_per_row: Some(
                        std::num::NonZeroU32::new(
                            image.texture_descriptor.size.width * format_size as u32,
                        )
                        .unwrap(),
                    ),
                    rows_per_image: None,
                },
                image.texture_descriptor.size,
            );

            let texture_view = texture.create_view(&TextureViewDescriptor::default());
            GpuImage {
                texture,
                texture_view,
                texture_format: image.texture_descriptor.format,
                sampler,
                size: Vec2::new(
                    image.texture_descriptor.size.width as f32,
                    image.texture_descriptor.size.height as f32,
                ),
            }
        };

        MeshPipeline {
            view_layout,
            mesh_layout,
            skinned_mesh_layout,
            clustered_forward_buffer_binding_type,
            dummy_white_gpu_image,
        }
    }
}

impl MeshPipeline {
    pub fn get_image_texture<'a>(
        &'a self,
        gpu_images: &'a RenderAssets<Image>,
        handle_option: &Option<Handle<Image>>,
    ) -> Option<(&'a TextureView, &'a Sampler)> {
        if let Some(handle) = handle_option {
            let gpu_image = gpu_images.get(handle)?;
            Some((&gpu_image.texture_view, &gpu_image.sampler))
        } else {
            Some((
                &self.dummy_white_gpu_image.texture_view,
                &self.dummy_white_gpu_image.sampler,
            ))
        }
    }
}

bitflags::bitflags! {
    #[repr(transparent)]
    // NOTE: Apparently quadro drivers support up to 64x MSAA.
    /// MSAA uses the highest 3 bits for the MSAA log2(sample count) to support up to 128x MSAA.
    pub struct MeshPipelineKey: u32 {
        const NONE                        = 0;
        const TRANSPARENT_MAIN_PASS       = (1 << 0);
        const HDR                         = (1 << 1);
        const TONEMAP_IN_SHADER           = (1 << 2);
        const DEBAND_DITHER               = (1 << 3);
        const MSAA_RESERVED_BITS          = Self::MSAA_MASK_BITS << Self::MSAA_SHIFT_BITS;
        const PRIMITIVE_TOPOLOGY_RESERVED_BITS = Self::PRIMITIVE_TOPOLOGY_MASK_BITS << Self::PRIMITIVE_TOPOLOGY_SHIFT_BITS;
    }
}

impl MeshPipelineKey {
    const MSAA_MASK_BITS: u32 = 0b111;
    const MSAA_SHIFT_BITS: u32 = 32 - Self::MSAA_MASK_BITS.count_ones();
    const PRIMITIVE_TOPOLOGY_MASK_BITS: u32 = 0b111;
    const PRIMITIVE_TOPOLOGY_SHIFT_BITS: u32 = Self::MSAA_SHIFT_BITS - 3;

    pub fn from_msaa_samples(msaa_samples: u32) -> Self {
        let msaa_bits =
            (msaa_samples.trailing_zeros() & Self::MSAA_MASK_BITS) << Self::MSAA_SHIFT_BITS;
        Self::from_bits(msaa_bits).unwrap()
    }

    pub fn from_hdr(hdr: bool) -> Self {
        if hdr {
            MeshPipelineKey::HDR
        } else {
            MeshPipelineKey::NONE
        }
    }

    pub fn msaa_samples(&self) -> u32 {
        1 << ((self.bits >> Self::MSAA_SHIFT_BITS) & Self::MSAA_MASK_BITS)
    }

    pub fn from_primitive_topology(primitive_topology: PrimitiveTopology) -> Self {
        let primitive_topology_bits = ((primitive_topology as u32)
            & Self::PRIMITIVE_TOPOLOGY_MASK_BITS)
            << Self::PRIMITIVE_TOPOLOGY_SHIFT_BITS;
        Self::from_bits(primitive_topology_bits).unwrap()
    }

    pub fn primitive_topology(&self) -> PrimitiveTopology {
        let primitive_topology_bits =
            (self.bits >> Self::PRIMITIVE_TOPOLOGY_SHIFT_BITS) & Self::PRIMITIVE_TOPOLOGY_MASK_BITS;
        match primitive_topology_bits {
            x if x == PrimitiveTopology::PointList as u32 => PrimitiveTopology::PointList,
            x if x == PrimitiveTopology::LineList as u32 => PrimitiveTopology::LineList,
            x if x == PrimitiveTopology::LineStrip as u32 => PrimitiveTopology::LineStrip,
            x if x == PrimitiveTopology::TriangleList as u32 => PrimitiveTopology::TriangleList,
            x if x == PrimitiveTopology::TriangleStrip as u32 => PrimitiveTopology::TriangleStrip,
            _ => PrimitiveTopology::default(),
        }
    }
}

impl SpecializedMeshPipeline for MeshPipeline {
    type Key = MeshPipelineKey;

    fn specialize(
        &self,
        key: Self::Key,
        layout: &MeshVertexBufferLayout,
    ) -> Result<RenderPipelineDescriptor, SpecializedMeshPipelineError> {
        let mut shader_defs = Vec::new();
        let mut vertex_attributes = Vec::new();

        if layout.contains(Mesh::ATTRIBUTE_POSITION) {
            shader_defs.push("VERTEX_POSITIONS".into());
            vertex_attributes.push(Mesh::ATTRIBUTE_POSITION.at_shader_location(0));
        }

        if layout.contains(Mesh::ATTRIBUTE_NORMAL) {
            shader_defs.push("VERTEX_NORMALS".into());
            vertex_attributes.push(Mesh::ATTRIBUTE_NORMAL.at_shader_location(1));
        }

        shader_defs.push(ShaderDefVal::Int(
            "MAX_DIRECTIONAL_LIGHTS".to_string(),
            MAX_DIRECTIONAL_LIGHTS as i32,
        ));

        if layout.contains(Mesh::ATTRIBUTE_UV_0) {
            shader_defs.push("VERTEX_UVS".into());
            vertex_attributes.push(Mesh::ATTRIBUTE_UV_0.at_shader_location(2));
        }

        if layout.contains(Mesh::ATTRIBUTE_TANGENT) {
            shader_defs.push("VERTEX_TANGENTS".into());
            vertex_attributes.push(Mesh::ATTRIBUTE_TANGENT.at_shader_location(3));
        }

        if layout.contains(Mesh::ATTRIBUTE_COLOR) {
            shader_defs.push("VERTEX_COLORS".into());
            vertex_attributes.push(Mesh::ATTRIBUTE_COLOR.at_shader_location(4));
        }

        let mut bind_group_layout = vec![self.view_layout.clone()];
        if layout.contains(Mesh::ATTRIBUTE_JOINT_INDEX)
            && layout.contains(Mesh::ATTRIBUTE_JOINT_WEIGHT)
        {
            shader_defs.push("SKINNED".into());
            vertex_attributes.push(Mesh::ATTRIBUTE_JOINT_INDEX.at_shader_location(5));
            vertex_attributes.push(Mesh::ATTRIBUTE_JOINT_WEIGHT.at_shader_location(6));
            bind_group_layout.push(self.skinned_mesh_layout.clone());
        } else {
            bind_group_layout.push(self.mesh_layout.clone());
        };

        let vertex_buffer_layout = layout.get_layout(&vertex_attributes)?;

        let (label, blend, depth_write_enabled);
        if key.contains(MeshPipelineKey::TRANSPARENT_MAIN_PASS) {
            label = "transparent_mesh_pipeline".into();
            blend = Some(BlendState::ALPHA_BLENDING);
            // For the transparent pass, fragments that are closer will be alpha blended
            // but their depth is not written to the depth buffer
            depth_write_enabled = false;
        } else {
            label = "opaque_mesh_pipeline".into();
            blend = Some(BlendState::REPLACE);
            // For the opaque and alpha mask passes, fragments that are closer will replace
            // the current fragment value in the output and the depth is written to the
            // depth buffer
            depth_write_enabled = true;
        }

        if key.contains(MeshPipelineKey::TONEMAP_IN_SHADER) {
            shader_defs.push("TONEMAP_IN_SHADER".into());

            // Debanding is tied to tonemapping in the shader, cannot run without it.
            if key.contains(MeshPipelineKey::DEBAND_DITHER) {
                shader_defs.push("DEBAND_DITHER".into());
            }
        }

        let format = match key.contains(MeshPipelineKey::HDR) {
            true => ViewTarget::TEXTURE_FORMAT_HDR,
            false => TextureFormat::bevy_default(),
        };

        Ok(RenderPipelineDescriptor {
            vertex: VertexState {
                shader: MESH_SHADER_HANDLE.typed::<Shader>(),
                entry_point: "vertex".into(),
                shader_defs: shader_defs.clone(),
                buffers: vec![vertex_buffer_layout],
            },
            fragment: Some(FragmentState {
                shader: MESH_SHADER_HANDLE.typed::<Shader>(),
                shader_defs,
                entry_point: "fragment".into(),
                targets: vec![Some(ColorTargetState {
                    format,
                    blend,
                    write_mask: ColorWrites::ALL,
                })],
            }),
            layout: Some(bind_group_layout),
            primitive: PrimitiveState {
                front_face: FrontFace::Ccw,
                cull_mode: Some(Face::Back),
                unclipped_depth: false,
                polygon_mode: PolygonMode::Fill,
                conservative: false,
                topology: key.primitive_topology(),
                strip_index_format: None,
            },
            depth_stencil: Some(DepthStencilState {
                format: TextureFormat::Depth32Float,
                depth_write_enabled,
                depth_compare: CompareFunction::Greater,
                stencil: StencilState {
                    front: StencilFaceState::IGNORE,
                    back: StencilFaceState::IGNORE,
                    read_mask: 0,
                    write_mask: 0,
                },
                bias: DepthBiasState {
                    constant: 0,
                    slope_scale: 0.0,
                    clamp: 0.0,
                },
            }),
            multisample: MultisampleState {
                count: key.msaa_samples(),
                mask: !0,
                alpha_to_coverage_enabled: false,
            },
            label: Some(label),
        })
    }
}

#[derive(Resource)]
pub struct MeshBindGroup {
    pub normal: BindGroup,
    pub skinned: Option<BindGroup>,
}

pub fn queue_mesh_bind_group(
    mut commands: Commands,
    mesh_pipeline: Res<MeshPipeline>,
    render_device: Res<RenderDevice>,
    mesh_uniforms: Res<ComponentUniforms<MeshUniform>>,
    skinned_mesh_uniform: Res<SkinnedMeshUniform>,
) {
    if let Some(mesh_binding) = mesh_uniforms.uniforms().binding() {
        let mut mesh_bind_group = MeshBindGroup {
            normal: render_device.create_bind_group(&BindGroupDescriptor {
                entries: &[BindGroupEntry {
                    binding: 0,
                    resource: mesh_binding.clone(),
                }],
                label: Some("mesh_bind_group"),
                layout: &mesh_pipeline.mesh_layout,
            }),
            skinned: None,
        };

        if let Some(skinned_joints_buffer) = skinned_mesh_uniform.buffer.buffer() {
            mesh_bind_group.skinned = Some(render_device.create_bind_group(&BindGroupDescriptor {
                entries: &[
                    BindGroupEntry {
                        binding: 0,
                        resource: mesh_binding,
                    },
                    BindGroupEntry {
                        binding: 1,
                        resource: BindingResource::Buffer(BufferBinding {
                            buffer: skinned_joints_buffer,
                            offset: 0,
                            size: Some(NonZeroU64::new(JOINT_BUFFER_SIZE as u64).unwrap()),
                        }),
                    },
                ],
                label: Some("skinned_mesh_bind_group"),
                layout: &mesh_pipeline.skinned_mesh_layout,
            }));
        }
        commands.insert_resource(mesh_bind_group);
    }
}

// NOTE: This is using BufferVec because it is using a trick to allow a fixed-size array
// in a uniform buffer to be used like a variable-sized array by only writing the valid data
// into the buffer, knowing the number of valid items starting from the dynamic offset, and
// ignoring the rest, whether they're valid for other dynamic offsets or not. This trick may
// be supported later in encase, and then we should make use of it.

#[derive(Resource)]
pub struct SkinnedMeshUniform {
    pub buffer: BufferVec<Mat4>,
}

impl Default for SkinnedMeshUniform {
    fn default() -> Self {
        Self {
            buffer: BufferVec::new(BufferUsages::UNIFORM),
        }
    }
}

pub fn prepare_skinned_meshes(
    render_device: Res<RenderDevice>,
    render_queue: Res<RenderQueue>,
    extracted_joints: Res<ExtractedJoints>,
    mut skinned_mesh_uniform: ResMut<SkinnedMeshUniform>,
) {
    if extracted_joints.buffer.is_empty() {
        return;
    }

    skinned_mesh_uniform.buffer.clear();
    skinned_mesh_uniform
        .buffer
        .reserve(extracted_joints.buffer.len(), &render_device);
    for joint in &extracted_joints.buffer {
        skinned_mesh_uniform.buffer.push(*joint);
    }
    skinned_mesh_uniform
        .buffer
        .write_buffer(&render_device, &render_queue);
}

#[derive(Component)]
pub struct MeshViewBindGroup {
    pub value: BindGroup,
}

#[allow(clippy::too_many_arguments)]
pub fn queue_mesh_view_bind_groups(
    mut commands: Commands,
    render_device: Res<RenderDevice>,
    mesh_pipeline: Res<MeshPipeline>,
    shadow_pipeline: Res<ShadowPipeline>,
    light_meta: Res<LightMeta>,
    global_light_meta: Res<GlobalLightMeta>,
    fog_meta: Res<FogMeta>,
    view_uniforms: Res<ViewUniforms>,
    views: Query<(Entity, &ViewShadowBindings, &ViewClusterBindings)>,
    globals_buffer: Res<GlobalsBuffer>,
) {
    if let (
        Some(view_binding),
        Some(light_binding),
        Some(point_light_binding),
        Some(globals),
        Some(fog_binding),
    ) = (
        view_uniforms.uniforms.binding(),
        light_meta.view_gpu_lights.binding(),
        global_light_meta.gpu_point_lights.binding(),
        globals_buffer.buffer.binding(),
        fog_meta.gpu_fogs.binding(),
    ) {
        for (entity, view_shadow_bindings, view_cluster_bindings) in &views {
            let view_bind_group = render_device.create_bind_group(&BindGroupDescriptor {
                entries: &[
                    BindGroupEntry {
                        binding: 0,
                        resource: view_binding.clone(),
                    },
                    BindGroupEntry {
                        binding: 1,
                        resource: light_binding.clone(),
                    },
                    BindGroupEntry {
                        binding: 2,
                        resource: BindingResource::TextureView(
                            &view_shadow_bindings.point_light_depth_texture_view,
                        ),
                    },
                    BindGroupEntry {
                        binding: 3,
                        resource: BindingResource::Sampler(&shadow_pipeline.point_light_sampler),
                    },
                    BindGroupEntry {
                        binding: 4,
                        resource: BindingResource::TextureView(
                            &view_shadow_bindings.directional_light_depth_texture_view,
                        ),
                    },
                    BindGroupEntry {
                        binding: 5,
                        resource: BindingResource::Sampler(
                            &shadow_pipeline.directional_light_sampler,
                        ),
                    },
                    BindGroupEntry {
                        binding: 6,
                        resource: point_light_binding.clone(),
                    },
                    BindGroupEntry {
                        binding: 7,
                        resource: view_cluster_bindings.light_index_lists_binding().unwrap(),
                    },
                    BindGroupEntry {
                        binding: 8,
                        resource: view_cluster_bindings.offsets_and_counts_binding().unwrap(),
                    },
                    BindGroupEntry {
                        binding: 9,
                        resource: globals.clone(),
                    },
                    BindGroupEntry {
                        binding: 10,
                        resource: fog_binding.clone(),
                    },
                ],
                label: Some("mesh_view_bind_group"),
                layout: &mesh_pipeline.view_layout,
            });

            commands.entity(entity).insert(MeshViewBindGroup {
                value: view_bind_group,
            });
        }
    }
}

pub struct SetMeshViewBindGroup<const I: usize>;
impl<const I: usize> EntityRenderCommand for SetMeshViewBindGroup<I> {
    type Param = SQuery<(
        Read<ViewUniformOffset>,
        Read<ViewLightsUniformOffset>,
        Read<ViewFogUniformOffset>,
        Read<MeshViewBindGroup>,
    )>;
    #[inline]
    fn render<'w>(
        view: Entity,
        _item: Entity,
        view_query: SystemParamItem<'w, '_, Self::Param>,
        pass: &mut TrackedRenderPass<'w>,
    ) -> RenderCommandResult {
        let (view_uniform, view_lights, view_fog, mesh_view_bind_group) =
            view_query.get_inner(view).unwrap();
        pass.set_bind_group(
            I,
            &mesh_view_bind_group.value,
            &[view_uniform.offset, view_lights.offset, view_fog.offset],
        );

        RenderCommandResult::Success
    }
}

pub struct SetMeshBindGroup<const I: usize>;
impl<const I: usize> EntityRenderCommand for SetMeshBindGroup<I> {
    type Param = (
        SRes<MeshBindGroup>,
        SQuery<(
            Read<DynamicUniformIndex<MeshUniform>>,
            Option<Read<SkinnedMeshJoints>>,
        )>,
    );
    #[inline]
    fn render<'w>(
        _view: Entity,
        item: Entity,
        (mesh_bind_group, mesh_query): SystemParamItem<'w, '_, Self::Param>,
        pass: &mut TrackedRenderPass<'w>,
    ) -> RenderCommandResult {
        let (mesh_index, skinned_mesh_joints) = mesh_query.get(item).unwrap();
        if let Some(joints) = skinned_mesh_joints {
            pass.set_bind_group(
                I,
                mesh_bind_group.into_inner().skinned.as_ref().unwrap(),
                &[mesh_index.index(), joints.index],
            );
        } else {
            pass.set_bind_group(
                I,
                &mesh_bind_group.into_inner().normal,
                &[mesh_index.index()],
            );
        }
        RenderCommandResult::Success
    }
}

pub struct DrawMesh;
impl EntityRenderCommand for DrawMesh {
    type Param = (SRes<RenderAssets<Mesh>>, SQuery<Read<Handle<Mesh>>>);
    #[inline]
    fn render<'w>(
        _view: Entity,
        item: Entity,
        (meshes, mesh_query): SystemParamItem<'w, '_, Self::Param>,
        pass: &mut TrackedRenderPass<'w>,
    ) -> RenderCommandResult {
        let mesh_handle = mesh_query.get(item).unwrap();
        if let Some(gpu_mesh) = meshes.into_inner().get(mesh_handle) {
            pass.set_vertex_buffer(0, gpu_mesh.vertex_buffer.slice(..));
            match &gpu_mesh.buffer_info {
                GpuBufferInfo::Indexed {
                    buffer,
                    index_format,
                    count,
                } => {
                    pass.set_index_buffer(buffer.slice(..), 0, *index_format);
                    pass.draw_indexed(0..*count, 0, 0..1);
                }
                GpuBufferInfo::NonIndexed { vertex_count } => {
                    pass.draw(0..*vertex_count, 0..1);
                }
            }
            RenderCommandResult::Success
        } else {
            RenderCommandResult::Failure
        }
    }
}

#[cfg(test)]
mod tests {
    use super::MeshPipelineKey;
    #[test]
    fn mesh_key_msaa_samples() {
        for i in [1, 2, 4, 8, 16, 32, 64, 128] {
            assert_eq!(MeshPipelineKey::from_msaa_samples(i).msaa_samples(), i);
        }
    }
}<|MERGE_RESOLUTION|>--- conflicted
+++ resolved
@@ -1,13 +1,8 @@
 use crate::{
-<<<<<<< HEAD
     FogMeta, GlobalLightMeta, GpuFog, GpuLights, GpuPointLights, LightMeta, NotShadowCaster,
     NotShadowReceiver, ShadowPipeline, ViewClusterBindings, ViewFogUniformOffset,
     ViewLightsUniformOffset, ViewShadowBindings, CLUSTERED_FORWARD_STORAGE_BUFFER_COUNT,
-=======
-    GlobalLightMeta, GpuLights, GpuPointLights, LightMeta, NotShadowCaster, NotShadowReceiver,
-    ShadowPipeline, ViewClusterBindings, ViewLightsUniformOffset, ViewShadowBindings,
-    CLUSTERED_FORWARD_STORAGE_BUFFER_COUNT, MAX_DIRECTIONAL_LIGHTS,
->>>>>>> 38273161
+    MAX_DIRECTIONAL_LIGHTS,
 };
 use bevy_app::Plugin;
 use bevy_asset::{load_internal_asset, Assets, Handle, HandleUntyped};
