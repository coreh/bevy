use crate::{
    environment_map, prepass, EnvironmentMapLight, FogMeta, GlobalLightMeta, GpuFog, GpuLights,
    GpuPointLights, LightMeta, NotShadowCaster, NotShadowReceiver, PreviousGlobalTransform,
    ShadowSamplers, ViewClusterBindings, ViewFogUniformOffset, ViewLightsUniformOffset,
    ViewShadowBindings, CLUSTERED_FORWARD_STORAGE_BUFFER_COUNT, MAX_CASCADES_PER_LIGHT,
    MAX_DIRECTIONAL_LIGHTS,
};
use bevy_app::Plugin;
use bevy_asset::{load_internal_asset, Assets, Handle, HandleUntyped};
use bevy_core_pipeline::{
    prepass::ViewPrepassTextures,
    tonemapping::{
        get_lut_bind_group_layout_entries, get_lut_bindings, Tonemapping, TonemappingLuts,
    },
};
use bevy_ecs::{
    prelude::*,
    query::ROQueryItem,
    system::{lifetimeless::*, SystemParamItem, SystemState},
};
use bevy_math::{Mat3A, Mat4, Vec2};
use bevy_reflect::TypeUuid;
use bevy_render::{
    extract_component::{ComponentUniforms, DynamicUniformIndex, UniformComponentPlugin},
    globals::{GlobalsBuffer, GlobalsUniform},
    mesh::{
        skinning::{SkinnedMesh, SkinnedMeshInverseBindposes},
        GpuBufferInfo, Mesh, MeshVertexBufferLayout,
    },
    prelude::Msaa,
    render_asset::RenderAssets,
    render_phase::{PhaseItem, RenderCommand, RenderCommandResult, TrackedRenderPass},
    render_resource::*,
    renderer::{RenderDevice, RenderQueue},
    texture::{
        BevyDefault, DefaultImageSampler, FallbackImageCubemap, FallbackImagesDepth,
        FallbackImagesMsaa, GpuImage, Image, ImageSampler, TextureFormatPixelInfo,
    },
    view::{ComputedVisibility, ViewTarget, ViewUniform, ViewUniformOffset, ViewUniforms},
    Extract, ExtractSchedule, Render, RenderApp, RenderSet,
};
use bevy_transform::components::GlobalTransform;
use std::num::NonZeroU64;

#[derive(Default)]
pub struct MeshRenderPlugin;

const MAX_JOINTS: usize = 256;
const JOINT_SIZE: usize = std::mem::size_of::<Mat4>();
pub(crate) const JOINT_BUFFER_SIZE: usize = MAX_JOINTS * JOINT_SIZE;

pub const MESH_VERTEX_OUTPUT: HandleUntyped =
    HandleUntyped::weak_from_u64(Shader::TYPE_UUID, 2645551199423808407);
pub const MESH_VIEW_TYPES_HANDLE: HandleUntyped =
    HandleUntyped::weak_from_u64(Shader::TYPE_UUID, 8140454348013264787);
pub const MESH_VIEW_BINDINGS_HANDLE: HandleUntyped =
    HandleUntyped::weak_from_u64(Shader::TYPE_UUID, 9076678235888822571);
pub const MESH_TYPES_HANDLE: HandleUntyped =
    HandleUntyped::weak_from_u64(Shader::TYPE_UUID, 2506024101911992377);
pub const MESH_BINDINGS_HANDLE: HandleUntyped =
    HandleUntyped::weak_from_u64(Shader::TYPE_UUID, 16831548636314682308);
pub const MESH_FUNCTIONS_HANDLE: HandleUntyped =
    HandleUntyped::weak_from_u64(Shader::TYPE_UUID, 6300874327833745635);
pub const MESH_SHADER_HANDLE: HandleUntyped =
    HandleUntyped::weak_from_u64(Shader::TYPE_UUID, 3252377289100772450);
pub const SKINNING_HANDLE: HandleUntyped =
    HandleUntyped::weak_from_u64(Shader::TYPE_UUID, 13215291596265391738);

impl Plugin for MeshRenderPlugin {
    fn build(&self, app: &mut bevy_app::App) {
        load_internal_asset!(
            app,
            MESH_VERTEX_OUTPUT,
            "mesh_vertex_output.wgsl",
            Shader::from_wgsl
        );
        load_internal_asset!(
            app,
            MESH_VIEW_TYPES_HANDLE,
            "mesh_view_types.wgsl",
            Shader::from_wgsl
        );
        load_internal_asset!(
            app,
            MESH_VIEW_BINDINGS_HANDLE,
            "mesh_view_bindings.wgsl",
            Shader::from_wgsl
        );
        load_internal_asset!(app, MESH_TYPES_HANDLE, "mesh_types.wgsl", Shader::from_wgsl);
        load_internal_asset!(
            app,
            MESH_BINDINGS_HANDLE,
            "mesh_bindings.wgsl",
            Shader::from_wgsl
        );
        load_internal_asset!(
            app,
            MESH_FUNCTIONS_HANDLE,
            "mesh_functions.wgsl",
            Shader::from_wgsl
        );
        load_internal_asset!(app, MESH_SHADER_HANDLE, "mesh.wgsl", Shader::from_wgsl);
        load_internal_asset!(app, SKINNING_HANDLE, "skinning.wgsl", Shader::from_wgsl);

        app.add_plugin(UniformComponentPlugin::<MeshUniform>::default());

        if let Ok(render_app) = app.get_sub_app_mut(RenderApp) {
            render_app
                .init_resource::<SkinnedMeshUniform>()
                .add_systems(ExtractSchedule, (extract_meshes, extract_skinned_meshes))
                .add_systems(
                    Render,
                    (
                        prepare_skinned_meshes.in_set(RenderSet::Prepare),
                        queue_mesh_bind_group.in_set(RenderSet::Queue),
                        queue_mesh_view_bind_groups.in_set(RenderSet::Queue),
                    ),
                );
        }
    }

    fn finish(&self, app: &mut bevy_app::App) {
        if let Ok(render_app) = app.get_sub_app_mut(RenderApp) {
            render_app.init_resource::<MeshPipeline>();
        }
    }
}

#[derive(Component, ShaderType, Clone)]
pub struct MeshUniform {
    pub transform: Mat4,
    pub previous_transform: Mat4,
    pub inverse_transpose_model: Mat4,
    pub flags: u32,
}

// NOTE: These must match the bit flags in bevy_pbr/src/render/mesh_types.wgsl!
bitflags::bitflags! {
    #[repr(transparent)]
    struct MeshFlags: u32 {
        const SHADOW_RECEIVER            = (1 << 0);
        // Indicates the sign of the determinant of the 3x3 model matrix. If the sign is positive,
        // then the flag should be set, else it should not be set.
        const SIGN_DETERMINANT_MODEL_3X3 = (1 << 31);
        const NONE                       = 0;
        const UNINITIALIZED              = 0xFFFF;
    }
}

pub fn extract_meshes(
    mut commands: Commands,
    mut prev_caster_commands_len: Local<usize>,
    mut prev_not_caster_commands_len: Local<usize>,
    meshes_query: Extract<
        Query<(
            Entity,
            &ComputedVisibility,
            &GlobalTransform,
            Option<&PreviousGlobalTransform>,
            &Handle<Mesh>,
            Option<With<NotShadowReceiver>>,
            Option<With<NotShadowCaster>>,
        )>,
    >,
) {
    let mut caster_commands = Vec::with_capacity(*prev_caster_commands_len);
    let mut not_caster_commands = Vec::with_capacity(*prev_not_caster_commands_len);
    let visible_meshes = meshes_query.iter().filter(|(_, vis, ..)| vis.is_visible());

    for (entity, _, transform, previous_transform, handle, not_receiver, not_caster) in
        visible_meshes
    {
        let transform = transform.compute_matrix();
        let previous_transform = previous_transform.map(|t| t.0).unwrap_or(transform);
        let mut flags = if not_receiver.is_some() {
            MeshFlags::empty()
        } else {
            MeshFlags::SHADOW_RECEIVER
        };
        if Mat3A::from_mat4(transform).determinant().is_sign_positive() {
            flags |= MeshFlags::SIGN_DETERMINANT_MODEL_3X3;
        }
        let uniform = MeshUniform {
            flags: flags.bits,
            transform,
            previous_transform,
            inverse_transpose_model: transform.inverse().transpose(),
        };
        if not_caster.is_some() {
            not_caster_commands.push((entity, (handle.clone_weak(), uniform, NotShadowCaster)));
        } else {
            caster_commands.push((entity, (handle.clone_weak(), uniform)));
        }
    }
    *prev_caster_commands_len = caster_commands.len();
    *prev_not_caster_commands_len = not_caster_commands.len();
    commands.insert_or_spawn_batch(caster_commands);
    commands.insert_or_spawn_batch(not_caster_commands);
}

#[derive(Component)]
pub struct SkinnedMeshJoints {
    pub index: u32,
}

impl SkinnedMeshJoints {
    #[inline]
    pub fn build(
        skin: &SkinnedMesh,
        inverse_bindposes: &Assets<SkinnedMeshInverseBindposes>,
        joints: &Query<&GlobalTransform>,
        buffer: &mut BufferVec<Mat4>,
    ) -> Option<Self> {
        let inverse_bindposes = inverse_bindposes.get(&skin.inverse_bindposes)?;
        let start = buffer.len();
        let target = start + skin.joints.len().min(MAX_JOINTS);
        buffer.extend(
            joints
                .iter_many(&skin.joints)
                .zip(inverse_bindposes.iter())
                .map(|(joint, bindpose)| joint.affine() * *bindpose),
        );
        // iter_many will skip any failed fetches. This will cause it to assign the wrong bones,
        // so just bail by truncating to the start.
        if buffer.len() != target {
            buffer.truncate(start);
            return None;
        }

        // Pad to 256 byte alignment
        while buffer.len() % 4 != 0 {
            buffer.push(Mat4::ZERO);
        }
        Some(Self {
            index: start as u32,
        })
    }

    pub fn to_buffer_index(mut self) -> Self {
        self.index *= std::mem::size_of::<Mat4>() as u32;
        self
    }
}

pub fn extract_skinned_meshes(
    mut commands: Commands,
    mut previous_len: Local<usize>,
    mut uniform: ResMut<SkinnedMeshUniform>,
    query: Extract<Query<(Entity, &ComputedVisibility, &SkinnedMesh)>>,
    inverse_bindposes: Extract<Res<Assets<SkinnedMeshInverseBindposes>>>,
    joint_query: Extract<Query<&GlobalTransform>>,
) {
    uniform.buffer.clear();
    let mut values = Vec::with_capacity(*previous_len);
    let mut last_start = 0;

    for (entity, computed_visibility, skin) in &query {
        if !computed_visibility.is_visible() {
            continue;
        }
        // PERF: This can be expensive, can we move this to prepare?
        if let Some(skinned_joints) =
            SkinnedMeshJoints::build(skin, &inverse_bindposes, &joint_query, &mut uniform.buffer)
        {
            last_start = last_start.max(skinned_joints.index as usize);
            values.push((entity, skinned_joints.to_buffer_index()));
        }
    }

    // Pad out the buffer to ensure that there's enough space for bindings
    while uniform.buffer.len() - last_start < MAX_JOINTS {
        uniform.buffer.push(Mat4::ZERO);
    }

    *previous_len = values.len();
    commands.insert_or_spawn_batch(values);
}

#[derive(Resource, Clone)]
pub struct MeshPipeline {
    pub view_layout: BindGroupLayout,
    pub view_layout_multisampled: BindGroupLayout,
    pub mesh_layout: BindGroupLayout,
    pub skinned_mesh_layout: BindGroupLayout,
    // This dummy white texture is to be used in place of optional StandardMaterial textures
    pub dummy_white_gpu_image: GpuImage,
    pub clustered_forward_buffer_binding_type: BufferBindingType,
}

impl FromWorld for MeshPipeline {
    fn from_world(world: &mut World) -> Self {
        let mut system_state: SystemState<(
            Res<RenderDevice>,
            Res<DefaultImageSampler>,
            Res<RenderQueue>,
        )> = SystemState::new(world);
        let (render_device, default_sampler, render_queue) = system_state.get_mut(world);
        let clustered_forward_buffer_binding_type = render_device
            .get_supported_read_only_binding_type(CLUSTERED_FORWARD_STORAGE_BUFFER_COUNT);

        /// Returns the appropriate bind group layout vec based on the parameters
        fn layout_entries(
            clustered_forward_buffer_binding_type: BufferBindingType,
            multisampled: bool,
        ) -> Vec<BindGroupLayoutEntry> {
            let mut entries = vec![
                // View
                BindGroupLayoutEntry {
                    binding: 0,
                    visibility: ShaderStages::VERTEX | ShaderStages::FRAGMENT,
                    ty: BindingType::Buffer {
                        ty: BufferBindingType::Uniform,
                        has_dynamic_offset: true,
                        min_binding_size: Some(ViewUniform::min_size()),
                    },
                    count: None,
                },
                // Lights
                BindGroupLayoutEntry {
                    binding: 1,
                    visibility: ShaderStages::FRAGMENT,
                    ty: BindingType::Buffer {
                        ty: BufferBindingType::Uniform,
                        has_dynamic_offset: true,
                        min_binding_size: Some(GpuLights::min_size()),
                    },
                    count: None,
                },
                // Point Shadow Texture Cube Array
                BindGroupLayoutEntry {
                    binding: 2,
                    visibility: ShaderStages::FRAGMENT,
                    ty: BindingType::Texture {
                        multisampled: false,
                        sample_type: TextureSampleType::Depth,
                        #[cfg(any(not(feature = "webgl"), not(target_arch = "wasm32")))]
                        view_dimension: TextureViewDimension::CubeArray,
                        #[cfg(all(feature = "webgl", target_arch = "wasm32"))]
                        view_dimension: TextureViewDimension::Cube,
                    },
                    count: None,
                },
                // Point Shadow Texture Array Sampler
                BindGroupLayoutEntry {
                    binding: 3,
                    visibility: ShaderStages::FRAGMENT,
                    ty: BindingType::Sampler(SamplerBindingType::Comparison),
                    count: None,
                },
                // Directional Shadow Texture Array
                BindGroupLayoutEntry {
                    binding: 4,
                    visibility: ShaderStages::FRAGMENT,
                    ty: BindingType::Texture {
                        multisampled: false,
                        sample_type: TextureSampleType::Depth,
                        #[cfg(any(not(feature = "webgl"), not(target_arch = "wasm32")))]
                        view_dimension: TextureViewDimension::D2Array,
                        #[cfg(all(feature = "webgl", target_arch = "wasm32"))]
                        view_dimension: TextureViewDimension::D2,
                    },
                    count: None,
                },
                // Directional Shadow Texture Array Sampler
                BindGroupLayoutEntry {
                    binding: 5,
                    visibility: ShaderStages::FRAGMENT,
                    ty: BindingType::Sampler(SamplerBindingType::Comparison),
                    count: None,
                },
                // PointLights
                BindGroupLayoutEntry {
                    binding: 6,
                    visibility: ShaderStages::FRAGMENT,
                    ty: BindingType::Buffer {
                        ty: clustered_forward_buffer_binding_type,
                        has_dynamic_offset: false,
                        min_binding_size: Some(GpuPointLights::min_size(
                            clustered_forward_buffer_binding_type,
                        )),
                    },
                    count: None,
                },
                // ClusteredLightIndexLists
                BindGroupLayoutEntry {
                    binding: 7,
                    visibility: ShaderStages::FRAGMENT,
                    ty: BindingType::Buffer {
                        ty: clustered_forward_buffer_binding_type,
                        has_dynamic_offset: false,
                        min_binding_size: Some(
                            ViewClusterBindings::min_size_cluster_light_index_lists(
                                clustered_forward_buffer_binding_type,
                            ),
                        ),
                    },
                    count: None,
                },
                // ClusterOffsetsAndCounts
                BindGroupLayoutEntry {
                    binding: 8,
                    visibility: ShaderStages::FRAGMENT,
                    ty: BindingType::Buffer {
                        ty: clustered_forward_buffer_binding_type,
                        has_dynamic_offset: false,
                        min_binding_size: Some(
                            ViewClusterBindings::min_size_cluster_offsets_and_counts(
                                clustered_forward_buffer_binding_type,
                            ),
                        ),
                    },
                    count: None,
                },
                // Globals
                BindGroupLayoutEntry {
                    binding: 9,
                    visibility: ShaderStages::VERTEX_FRAGMENT,
                    ty: BindingType::Buffer {
                        ty: BufferBindingType::Uniform,
                        has_dynamic_offset: false,
                        min_binding_size: Some(GlobalsUniform::min_size()),
                    },
                    count: None,
                },
                // Fog
                BindGroupLayoutEntry {
                    binding: 10,
                    visibility: ShaderStages::FRAGMENT,
                    ty: BindingType::Buffer {
                        ty: BufferBindingType::Uniform,
                        has_dynamic_offset: true,
                        min_binding_size: Some(GpuFog::min_size()),
                    },
                    count: None,
                },
            ];

            // EnvironmentMapLight
            let environment_map_entries =
                environment_map::get_bind_group_layout_entries([11, 12, 13]);
            entries.extend_from_slice(&environment_map_entries);

            // Tonemapping
            let tonemapping_lut_entries = get_lut_bind_group_layout_entries([14, 15]);
            entries.extend_from_slice(&tonemapping_lut_entries);

            if cfg!(any(not(feature = "webgl"), not(target_arch = "wasm32")))
                || (cfg!(all(feature = "webgl", target_arch = "wasm32")) && !multisampled)
            {
                entries.extend_from_slice(&prepass::get_bind_group_layout_entries(
                    [16, 17, 18],
                    multisampled,
                ));
            }

            entries
        }

        let view_layout = render_device.create_bind_group_layout(&BindGroupLayoutDescriptor {
            label: Some("mesh_view_layout"),
            entries: &layout_entries(clustered_forward_buffer_binding_type, false),
        });

        let view_layout_multisampled =
            render_device.create_bind_group_layout(&BindGroupLayoutDescriptor {
                label: Some("mesh_view_layout_multisampled"),
                entries: &layout_entries(clustered_forward_buffer_binding_type, true),
            });

        let mesh_binding = BindGroupLayoutEntry {
            binding: 0,
            visibility: ShaderStages::VERTEX | ShaderStages::FRAGMENT,
            ty: BindingType::Buffer {
                ty: BufferBindingType::Uniform,
                has_dynamic_offset: true,
                min_binding_size: Some(MeshUniform::min_size()),
            },
            count: None,
        };

        let mesh_layout = render_device.create_bind_group_layout(&BindGroupLayoutDescriptor {
            entries: &[mesh_binding],
            label: Some("mesh_layout"),
        });

        let skinned_mesh_layout =
            render_device.create_bind_group_layout(&BindGroupLayoutDescriptor {
                entries: &[
                    mesh_binding,
                    BindGroupLayoutEntry {
                        binding: 1,
                        visibility: ShaderStages::VERTEX,
                        ty: BindingType::Buffer {
                            ty: BufferBindingType::Uniform,
                            has_dynamic_offset: true,
                            min_binding_size: BufferSize::new(JOINT_BUFFER_SIZE as u64),
                        },
                        count: None,
                    },
                ],
                label: Some("skinned_mesh_layout"),
            });

        // A 1x1x1 'all 1.0' texture to use as a dummy texture to use in place of optional StandardMaterial textures
        let dummy_white_gpu_image = {
            let image = Image::default();
            let texture = render_device.create_texture(&image.texture_descriptor);
            let sampler = match image.sampler_descriptor {
                ImageSampler::Default => (**default_sampler).clone(),
                ImageSampler::Descriptor(descriptor) => render_device.create_sampler(&descriptor),
            };

            let format_size = image.texture_descriptor.format.pixel_size();
            render_queue.write_texture(
                ImageCopyTexture {
                    texture: &texture,
                    mip_level: 0,
                    origin: Origin3d::ZERO,
                    aspect: TextureAspect::All,
                },
                &image.data,
                ImageDataLayout {
                    offset: 0,
                    bytes_per_row: Some(image.texture_descriptor.size.width * format_size as u32),
                    rows_per_image: None,
                },
                image.texture_descriptor.size,
            );

            let texture_view = texture.create_view(&TextureViewDescriptor::default());
            GpuImage {
                texture,
                texture_view,
                texture_format: image.texture_descriptor.format,
                sampler,
                size: Vec2::new(
                    image.texture_descriptor.size.width as f32,
                    image.texture_descriptor.size.height as f32,
                ),
                mip_level_count: image.texture_descriptor.mip_level_count,
            }
        };

        MeshPipeline {
            view_layout,
            view_layout_multisampled,
            mesh_layout,
            skinned_mesh_layout,
            clustered_forward_buffer_binding_type,
            dummy_white_gpu_image,
        }
    }
}

impl MeshPipeline {
    pub fn get_image_texture<'a>(
        &'a self,
        gpu_images: &'a RenderAssets<Image>,
        handle_option: &Option<Handle<Image>>,
    ) -> Option<(&'a TextureView, &'a Sampler)> {
        if let Some(handle) = handle_option {
            let gpu_image = gpu_images.get(handle)?;
            Some((&gpu_image.texture_view, &gpu_image.sampler))
        } else {
            Some((
                &self.dummy_white_gpu_image.texture_view,
                &self.dummy_white_gpu_image.sampler,
            ))
        }
    }
}

bitflags::bitflags! {
    #[repr(transparent)]
    // NOTE: Apparently quadro drivers support up to 64x MSAA.
    /// MSAA uses the highest 3 bits for the MSAA log2(sample count) to support up to 128x MSAA.
    pub struct MeshPipelineKey: u32 {
<<<<<<< HEAD
        const NONE                        = 0;
        const TRANSPARENT_MAIN_PASS       = (1 << 0);
        const HDR                         = (1 << 1);
        const TONEMAP_IN_SHADER           = (1 << 2);
        const DEBAND_DITHER               = (1 << 3);
        const MAY_DISCARD                 = (1 << 4); // Guards shader codepaths that may discard, allowing early depth tests in most cases
                                                      // See: https://www.khronos.org/opengl/wiki/Early_Fragment_Test
        const MSAA_RESERVED_BITS          = Self::MSAA_MASK_BITS << Self::MSAA_SHIFT_BITS;
        const PRIMITIVE_TOPOLOGY_RESERVED_BITS = Self::PRIMITIVE_TOPOLOGY_MASK_BITS << Self::PRIMITIVE_TOPOLOGY_SHIFT_BITS;
=======
        const NONE                              = 0;
        const HDR                               = (1 << 0);
        const TONEMAP_IN_SHADER                 = (1 << 1);
        const DEBAND_DITHER                     = (1 << 2);
        const DEPTH_PREPASS                     = (1 << 3);
        const NORMAL_PREPASS                    = (1 << 4);
        const MOTION_VECTOR_PREPASS             = (1 << 5);
        const ALPHA_MASK                        = (1 << 6);
        const ENVIRONMENT_MAP                   = (1 << 7);
        const DEPTH_CLAMP_ORTHO                 = (1 << 8);
        const BLEND_RESERVED_BITS               = Self::BLEND_MASK_BITS << Self::BLEND_SHIFT_BITS; // ← Bitmask reserving bits for the blend state
        const BLEND_OPAQUE                      = (0 << Self::BLEND_SHIFT_BITS);                   // ← Values are just sequential within the mask, and can range from 0 to 3
        const BLEND_PREMULTIPLIED_ALPHA         = (1 << Self::BLEND_SHIFT_BITS);                   //
        const BLEND_MULTIPLY                    = (2 << Self::BLEND_SHIFT_BITS);                   // ← We still have room for one more value without adding more bits
        const BLEND_ALPHA                       = (3 << Self::BLEND_SHIFT_BITS);
        const MSAA_RESERVED_BITS                = Self::MSAA_MASK_BITS << Self::MSAA_SHIFT_BITS;
        const PRIMITIVE_TOPOLOGY_RESERVED_BITS  = Self::PRIMITIVE_TOPOLOGY_MASK_BITS << Self::PRIMITIVE_TOPOLOGY_SHIFT_BITS;
        const TONEMAP_METHOD_RESERVED_BITS      = Self::TONEMAP_METHOD_MASK_BITS << Self::TONEMAP_METHOD_SHIFT_BITS;
        const TONEMAP_METHOD_NONE               = 0 << Self::TONEMAP_METHOD_SHIFT_BITS;
        const TONEMAP_METHOD_REINHARD           = 1 << Self::TONEMAP_METHOD_SHIFT_BITS;
        const TONEMAP_METHOD_REINHARD_LUMINANCE = 2 << Self::TONEMAP_METHOD_SHIFT_BITS;
        const TONEMAP_METHOD_ACES_FITTED        = 3 << Self::TONEMAP_METHOD_SHIFT_BITS;
        const TONEMAP_METHOD_AGX                = 4 << Self::TONEMAP_METHOD_SHIFT_BITS;
        const TONEMAP_METHOD_SOMEWHAT_BORING_DISPLAY_TRANSFORM = 5 << Self::TONEMAP_METHOD_SHIFT_BITS;
        const TONEMAP_METHOD_TONY_MC_MAPFACE    = 6 << Self::TONEMAP_METHOD_SHIFT_BITS;
        const TONEMAP_METHOD_BLENDER_FILMIC     = 7 << Self::TONEMAP_METHOD_SHIFT_BITS;
>>>>>>> 86aaad74
    }
}

impl MeshPipelineKey {
    const MSAA_MASK_BITS: u32 = 0b111;
    const MSAA_SHIFT_BITS: u32 = 32 - Self::MSAA_MASK_BITS.count_ones();
    const PRIMITIVE_TOPOLOGY_MASK_BITS: u32 = 0b111;
    const PRIMITIVE_TOPOLOGY_SHIFT_BITS: u32 =
        Self::MSAA_SHIFT_BITS - Self::PRIMITIVE_TOPOLOGY_MASK_BITS.count_ones();
    const BLEND_MASK_BITS: u32 = 0b11;
    const BLEND_SHIFT_BITS: u32 =
        Self::PRIMITIVE_TOPOLOGY_SHIFT_BITS - Self::BLEND_MASK_BITS.count_ones();
    const TONEMAP_METHOD_MASK_BITS: u32 = 0b111;
    const TONEMAP_METHOD_SHIFT_BITS: u32 =
        Self::BLEND_SHIFT_BITS - Self::TONEMAP_METHOD_MASK_BITS.count_ones();

    pub fn from_msaa_samples(msaa_samples: u32) -> Self {
        let msaa_bits =
            (msaa_samples.trailing_zeros() & Self::MSAA_MASK_BITS) << Self::MSAA_SHIFT_BITS;
        Self::from_bits(msaa_bits).unwrap()
    }

    pub fn from_hdr(hdr: bool) -> Self {
        if hdr {
            MeshPipelineKey::HDR
        } else {
            MeshPipelineKey::NONE
        }
    }

    pub fn msaa_samples(&self) -> u32 {
        1 << ((self.bits >> Self::MSAA_SHIFT_BITS) & Self::MSAA_MASK_BITS)
    }

    pub fn from_primitive_topology(primitive_topology: PrimitiveTopology) -> Self {
        let primitive_topology_bits = ((primitive_topology as u32)
            & Self::PRIMITIVE_TOPOLOGY_MASK_BITS)
            << Self::PRIMITIVE_TOPOLOGY_SHIFT_BITS;
        Self::from_bits(primitive_topology_bits).unwrap()
    }

    pub fn primitive_topology(&self) -> PrimitiveTopology {
        let primitive_topology_bits =
            (self.bits >> Self::PRIMITIVE_TOPOLOGY_SHIFT_BITS) & Self::PRIMITIVE_TOPOLOGY_MASK_BITS;
        match primitive_topology_bits {
            x if x == PrimitiveTopology::PointList as u32 => PrimitiveTopology::PointList,
            x if x == PrimitiveTopology::LineList as u32 => PrimitiveTopology::LineList,
            x if x == PrimitiveTopology::LineStrip as u32 => PrimitiveTopology::LineStrip,
            x if x == PrimitiveTopology::TriangleList as u32 => PrimitiveTopology::TriangleList,
            x if x == PrimitiveTopology::TriangleStrip as u32 => PrimitiveTopology::TriangleStrip,
            _ => PrimitiveTopology::default(),
        }
    }
}

impl SpecializedMeshPipeline for MeshPipeline {
    type Key = MeshPipelineKey;

    fn specialize(
        &self,
        key: Self::Key,
        layout: &MeshVertexBufferLayout,
    ) -> Result<RenderPipelineDescriptor, SpecializedMeshPipelineError> {
        let mut shader_defs = Vec::new();
        let mut vertex_attributes = Vec::new();

        if key.contains(MeshPipelineKey::NORMAL_PREPASS) {
            shader_defs.push("LOAD_PREPASS_NORMALS".into());
        }

        if layout.contains(Mesh::ATTRIBUTE_POSITION) {
            shader_defs.push("VERTEX_POSITIONS".into());
            vertex_attributes.push(Mesh::ATTRIBUTE_POSITION.at_shader_location(0));
        }

        if layout.contains(Mesh::ATTRIBUTE_NORMAL) {
            shader_defs.push("VERTEX_NORMALS".into());
            vertex_attributes.push(Mesh::ATTRIBUTE_NORMAL.at_shader_location(1));
        }

        shader_defs.push(ShaderDefVal::UInt(
            "MAX_DIRECTIONAL_LIGHTS".to_string(),
            MAX_DIRECTIONAL_LIGHTS as u32,
        ));
        shader_defs.push(ShaderDefVal::UInt(
            "MAX_CASCADES_PER_LIGHT".to_string(),
            MAX_CASCADES_PER_LIGHT as u32,
        ));

        if layout.contains(Mesh::ATTRIBUTE_UV_0) {
            shader_defs.push("VERTEX_UVS".into());
            vertex_attributes.push(Mesh::ATTRIBUTE_UV_0.at_shader_location(2));
        }

        if layout.contains(Mesh::ATTRIBUTE_TANGENT) {
            shader_defs.push("VERTEX_TANGENTS".into());
            vertex_attributes.push(Mesh::ATTRIBUTE_TANGENT.at_shader_location(3));
        }

        if layout.contains(Mesh::ATTRIBUTE_COLOR) {
            shader_defs.push("VERTEX_COLORS".into());
            vertex_attributes.push(Mesh::ATTRIBUTE_COLOR.at_shader_location(4));
        }

        let mut bind_group_layout = match key.msaa_samples() {
            1 => vec![self.view_layout.clone()],
            _ => {
                shader_defs.push("MULTISAMPLED".into());
                vec![self.view_layout_multisampled.clone()]
            }
        };

        if layout.contains(Mesh::ATTRIBUTE_JOINT_INDEX)
            && layout.contains(Mesh::ATTRIBUTE_JOINT_WEIGHT)
        {
            shader_defs.push("SKINNED".into());
            vertex_attributes.push(Mesh::ATTRIBUTE_JOINT_INDEX.at_shader_location(5));
            vertex_attributes.push(Mesh::ATTRIBUTE_JOINT_WEIGHT.at_shader_location(6));
            bind_group_layout.push(self.skinned_mesh_layout.clone());
        } else {
            bind_group_layout.push(self.mesh_layout.clone());
        };

        let vertex_buffer_layout = layout.get_layout(&vertex_attributes)?;

        let (label, blend, depth_write_enabled);
        let pass = key.intersection(MeshPipelineKey::BLEND_RESERVED_BITS);
        if pass == MeshPipelineKey::BLEND_ALPHA {
            label = "alpha_blend_mesh_pipeline".into();
            blend = Some(BlendState::ALPHA_BLENDING);
            // For the transparent pass, fragments that are closer will be alpha blended
            // but their depth is not written to the depth buffer
            depth_write_enabled = false;
        } else if pass == MeshPipelineKey::BLEND_PREMULTIPLIED_ALPHA {
            label = "premultiplied_alpha_mesh_pipeline".into();
            blend = Some(BlendState::PREMULTIPLIED_ALPHA_BLENDING);
            shader_defs.push("PREMULTIPLY_ALPHA".into());
            shader_defs.push("BLEND_PREMULTIPLIED_ALPHA".into());
            // For the transparent pass, fragments that are closer will be alpha blended
            // but their depth is not written to the depth buffer
            depth_write_enabled = false;
        } else if pass == MeshPipelineKey::BLEND_MULTIPLY {
            label = "multiply_mesh_pipeline".into();
            blend = Some(BlendState {
                color: BlendComponent {
                    src_factor: BlendFactor::Dst,
                    dst_factor: BlendFactor::OneMinusSrcAlpha,
                    operation: BlendOperation::Add,
                },
                alpha: BlendComponent::OVER,
            });
            shader_defs.push("PREMULTIPLY_ALPHA".into());
            shader_defs.push("BLEND_MULTIPLY".into());
            // For the multiply pass, fragments that are closer will be alpha blended
            // but their depth is not written to the depth buffer
            depth_write_enabled = false;
        } else {
            label = "opaque_mesh_pipeline".into();
            blend = Some(BlendState::REPLACE);
            // For the opaque and alpha mask passes, fragments that are closer will replace
            // the current fragment value in the output and the depth is written to the
            // depth buffer
            depth_write_enabled = true;
        }

        if key.contains(MeshPipelineKey::TONEMAP_IN_SHADER) {
            shader_defs.push("TONEMAP_IN_SHADER".into());

            let method = key.intersection(MeshPipelineKey::TONEMAP_METHOD_RESERVED_BITS);

            if method == MeshPipelineKey::TONEMAP_METHOD_NONE {
                shader_defs.push("TONEMAP_METHOD_NONE".into());
            } else if method == MeshPipelineKey::TONEMAP_METHOD_REINHARD {
                shader_defs.push("TONEMAP_METHOD_REINHARD".into());
            } else if method == MeshPipelineKey::TONEMAP_METHOD_REINHARD_LUMINANCE {
                shader_defs.push("TONEMAP_METHOD_REINHARD_LUMINANCE".into());
            } else if method == MeshPipelineKey::TONEMAP_METHOD_ACES_FITTED {
                shader_defs.push("TONEMAP_METHOD_ACES_FITTED ".into());
            } else if method == MeshPipelineKey::TONEMAP_METHOD_AGX {
                shader_defs.push("TONEMAP_METHOD_AGX".into());
            } else if method == MeshPipelineKey::TONEMAP_METHOD_SOMEWHAT_BORING_DISPLAY_TRANSFORM {
                shader_defs.push("TONEMAP_METHOD_SOMEWHAT_BORING_DISPLAY_TRANSFORM".into());
            } else if method == MeshPipelineKey::TONEMAP_METHOD_BLENDER_FILMIC {
                shader_defs.push("TONEMAP_METHOD_BLENDER_FILMIC".into());
            } else if method == MeshPipelineKey::TONEMAP_METHOD_TONY_MC_MAPFACE {
                shader_defs.push("TONEMAP_METHOD_TONY_MC_MAPFACE".into());
            }

            // Debanding is tied to tonemapping in the shader, cannot run without it.
            if key.contains(MeshPipelineKey::DEBAND_DITHER) {
                shader_defs.push("DEBAND_DITHER".into());
            }
        }

<<<<<<< HEAD
        if key.contains(MeshPipelineKey::MAY_DISCARD) {
            shader_defs.push("MAY_DISCARD".into());
        }

        let format = match key.contains(MeshPipelineKey::HDR) {
            true => ViewTarget::TEXTURE_FORMAT_HDR,
            false => TextureFormat::bevy_default(),
=======
        if key.contains(MeshPipelineKey::ENVIRONMENT_MAP) {
            shader_defs.push("ENVIRONMENT_MAP".into());
        }

        let format = if key.contains(MeshPipelineKey::HDR) {
            ViewTarget::TEXTURE_FORMAT_HDR
        } else {
            TextureFormat::bevy_default()
>>>>>>> 86aaad74
        };

        Ok(RenderPipelineDescriptor {
            vertex: VertexState {
                shader: MESH_SHADER_HANDLE.typed::<Shader>(),
                entry_point: "vertex".into(),
                shader_defs: shader_defs.clone(),
                buffers: vec![vertex_buffer_layout],
            },
            fragment: Some(FragmentState {
                shader: MESH_SHADER_HANDLE.typed::<Shader>(),
                shader_defs,
                entry_point: "fragment".into(),
                targets: vec![Some(ColorTargetState {
                    format,
                    blend,
                    write_mask: ColorWrites::ALL,
                })],
            }),
            layout: bind_group_layout,
            push_constant_ranges: Vec::new(),
            primitive: PrimitiveState {
                front_face: FrontFace::Ccw,
                cull_mode: Some(Face::Back),
                unclipped_depth: false,
                polygon_mode: PolygonMode::Fill,
                conservative: false,
                topology: key.primitive_topology(),
                strip_index_format: None,
            },
            depth_stencil: Some(DepthStencilState {
                format: TextureFormat::Depth32Float,
                depth_write_enabled,
                depth_compare: CompareFunction::GreaterEqual,
                stencil: StencilState {
                    front: StencilFaceState::IGNORE,
                    back: StencilFaceState::IGNORE,
                    read_mask: 0,
                    write_mask: 0,
                },
                bias: DepthBiasState {
                    constant: 0,
                    slope_scale: 0.0,
                    clamp: 0.0,
                },
            }),
            multisample: MultisampleState {
                count: key.msaa_samples(),
                mask: !0,
                alpha_to_coverage_enabled: false,
            },
            label: Some(label),
        })
    }
}

#[derive(Resource)]
pub struct MeshBindGroup {
    pub normal: BindGroup,
    pub skinned: Option<BindGroup>,
}

pub fn queue_mesh_bind_group(
    mut commands: Commands,
    mesh_pipeline: Res<MeshPipeline>,
    render_device: Res<RenderDevice>,
    mesh_uniforms: Res<ComponentUniforms<MeshUniform>>,
    skinned_mesh_uniform: Res<SkinnedMeshUniform>,
) {
    if let Some(mesh_binding) = mesh_uniforms.uniforms().binding() {
        let mut mesh_bind_group = MeshBindGroup {
            normal: render_device.create_bind_group(&BindGroupDescriptor {
                entries: &[BindGroupEntry {
                    binding: 0,
                    resource: mesh_binding.clone(),
                }],
                label: Some("mesh_bind_group"),
                layout: &mesh_pipeline.mesh_layout,
            }),
            skinned: None,
        };

        if let Some(skinned_joints_buffer) = skinned_mesh_uniform.buffer.buffer() {
            mesh_bind_group.skinned = Some(render_device.create_bind_group(&BindGroupDescriptor {
                entries: &[
                    BindGroupEntry {
                        binding: 0,
                        resource: mesh_binding,
                    },
                    BindGroupEntry {
                        binding: 1,
                        resource: BindingResource::Buffer(BufferBinding {
                            buffer: skinned_joints_buffer,
                            offset: 0,
                            size: Some(NonZeroU64::new(JOINT_BUFFER_SIZE as u64).unwrap()),
                        }),
                    },
                ],
                label: Some("skinned_mesh_bind_group"),
                layout: &mesh_pipeline.skinned_mesh_layout,
            }));
        }
        commands.insert_resource(mesh_bind_group);
    }
}

// NOTE: This is using BufferVec because it is using a trick to allow a fixed-size array
// in a uniform buffer to be used like a variable-sized array by only writing the valid data
// into the buffer, knowing the number of valid items starting from the dynamic offset, and
// ignoring the rest, whether they're valid for other dynamic offsets or not. This trick may
// be supported later in encase, and then we should make use of it.

#[derive(Resource)]
pub struct SkinnedMeshUniform {
    pub buffer: BufferVec<Mat4>,
}

impl Default for SkinnedMeshUniform {
    fn default() -> Self {
        Self {
            buffer: BufferVec::new(BufferUsages::UNIFORM),
        }
    }
}

pub fn prepare_skinned_meshes(
    render_device: Res<RenderDevice>,
    render_queue: Res<RenderQueue>,
    mut skinned_mesh_uniform: ResMut<SkinnedMeshUniform>,
) {
    if skinned_mesh_uniform.buffer.is_empty() {
        return;
    }

    let len = skinned_mesh_uniform.buffer.len();
    skinned_mesh_uniform.buffer.reserve(len, &render_device);
    skinned_mesh_uniform
        .buffer
        .write_buffer(&render_device, &render_queue);
}

#[derive(Component)]
pub struct MeshViewBindGroup {
    pub value: BindGroup,
}

#[allow(clippy::too_many_arguments)]
pub fn queue_mesh_view_bind_groups(
    mut commands: Commands,
    render_device: Res<RenderDevice>,
    mesh_pipeline: Res<MeshPipeline>,
    shadow_samplers: Res<ShadowSamplers>,
    light_meta: Res<LightMeta>,
    global_light_meta: Res<GlobalLightMeta>,
    fog_meta: Res<FogMeta>,
    view_uniforms: Res<ViewUniforms>,
    views: Query<(
        Entity,
        &ViewShadowBindings,
        &ViewClusterBindings,
        Option<&ViewPrepassTextures>,
        Option<&EnvironmentMapLight>,
        &Tonemapping,
    )>,
    images: Res<RenderAssets<Image>>,
    mut fallback_images: FallbackImagesMsaa,
    mut fallback_depths: FallbackImagesDepth,
    fallback_cubemap: Res<FallbackImageCubemap>,
    msaa: Res<Msaa>,
    globals_buffer: Res<GlobalsBuffer>,
    tonemapping_luts: Res<TonemappingLuts>,
) {
    if let (
        Some(view_binding),
        Some(light_binding),
        Some(point_light_binding),
        Some(globals),
        Some(fog_binding),
    ) = (
        view_uniforms.uniforms.binding(),
        light_meta.view_gpu_lights.binding(),
        global_light_meta.gpu_point_lights.binding(),
        globals_buffer.buffer.binding(),
        fog_meta.gpu_fogs.binding(),
    ) {
        for (
            entity,
            view_shadow_bindings,
            view_cluster_bindings,
            prepass_textures,
            environment_map,
            tonemapping,
        ) in &views
        {
            let layout = if msaa.samples() > 1 {
                &mesh_pipeline.view_layout_multisampled
            } else {
                &mesh_pipeline.view_layout
            };

            let mut entries = vec![
                BindGroupEntry {
                    binding: 0,
                    resource: view_binding.clone(),
                },
                BindGroupEntry {
                    binding: 1,
                    resource: light_binding.clone(),
                },
                BindGroupEntry {
                    binding: 2,
                    resource: BindingResource::TextureView(
                        &view_shadow_bindings.point_light_depth_texture_view,
                    ),
                },
                BindGroupEntry {
                    binding: 3,
                    resource: BindingResource::Sampler(&shadow_samplers.point_light_sampler),
                },
                BindGroupEntry {
                    binding: 4,
                    resource: BindingResource::TextureView(
                        &view_shadow_bindings.directional_light_depth_texture_view,
                    ),
                },
                BindGroupEntry {
                    binding: 5,
                    resource: BindingResource::Sampler(&shadow_samplers.directional_light_sampler),
                },
                BindGroupEntry {
                    binding: 6,
                    resource: point_light_binding.clone(),
                },
                BindGroupEntry {
                    binding: 7,
                    resource: view_cluster_bindings.light_index_lists_binding().unwrap(),
                },
                BindGroupEntry {
                    binding: 8,
                    resource: view_cluster_bindings.offsets_and_counts_binding().unwrap(),
                },
                BindGroupEntry {
                    binding: 9,
                    resource: globals.clone(),
                },
                BindGroupEntry {
                    binding: 10,
                    resource: fog_binding.clone(),
                },
            ];

            let env_map = environment_map::get_bindings(
                environment_map,
                &images,
                &fallback_cubemap,
                [11, 12, 13],
            );
            entries.extend_from_slice(&env_map);

            let tonemapping_luts =
                get_lut_bindings(&images, &tonemapping_luts, tonemapping, [14, 15]);
            entries.extend_from_slice(&tonemapping_luts);

            // When using WebGL, we can't have a depth texture with multisampling
            if cfg!(any(not(feature = "webgl"), not(target_arch = "wasm32")))
                || (cfg!(all(feature = "webgl", target_arch = "wasm32")) && msaa.samples() == 1)
            {
                entries.extend_from_slice(&prepass::get_bindings(
                    prepass_textures,
                    &mut fallback_images,
                    &mut fallback_depths,
                    &msaa,
                    [16, 17, 18],
                ));
            }

            let view_bind_group = render_device.create_bind_group(&BindGroupDescriptor {
                entries: &entries,
                label: Some("mesh_view_bind_group"),
                layout,
            });

            commands.entity(entity).insert(MeshViewBindGroup {
                value: view_bind_group,
            });
        }
    }
}

pub struct SetMeshViewBindGroup<const I: usize>;
impl<P: PhaseItem, const I: usize> RenderCommand<P> for SetMeshViewBindGroup<I> {
    type Param = ();
    type ViewWorldQuery = (
        Read<ViewUniformOffset>,
        Read<ViewLightsUniformOffset>,
        Read<ViewFogUniformOffset>,
        Read<MeshViewBindGroup>,
    );
    type ItemWorldQuery = ();

    #[inline]
    fn render<'w>(
        _item: &P,
        (view_uniform, view_lights, view_fog, mesh_view_bind_group): ROQueryItem<
            'w,
            Self::ViewWorldQuery,
        >,
        _entity: (),
        _: SystemParamItem<'w, '_, Self::Param>,
        pass: &mut TrackedRenderPass<'w>,
    ) -> RenderCommandResult {
        pass.set_bind_group(
            I,
            &mesh_view_bind_group.value,
            &[view_uniform.offset, view_lights.offset, view_fog.offset],
        );

        RenderCommandResult::Success
    }
}

pub struct SetMeshBindGroup<const I: usize>;
impl<P: PhaseItem, const I: usize> RenderCommand<P> for SetMeshBindGroup<I> {
    type Param = SRes<MeshBindGroup>;
    type ViewWorldQuery = ();
    type ItemWorldQuery = (
        Read<DynamicUniformIndex<MeshUniform>>,
        Option<Read<SkinnedMeshJoints>>,
    );
    #[inline]
    fn render<'w>(
        _item: &P,
        _view: (),
        (mesh_index, skinned_mesh_joints): ROQueryItem<'_, Self::ItemWorldQuery>,
        mesh_bind_group: SystemParamItem<'w, '_, Self::Param>,
        pass: &mut TrackedRenderPass<'w>,
    ) -> RenderCommandResult {
        if let Some(joints) = skinned_mesh_joints {
            pass.set_bind_group(
                I,
                mesh_bind_group.into_inner().skinned.as_ref().unwrap(),
                &[mesh_index.index(), joints.index],
            );
        } else {
            pass.set_bind_group(
                I,
                &mesh_bind_group.into_inner().normal,
                &[mesh_index.index()],
            );
        }
        RenderCommandResult::Success
    }
}

pub struct DrawMesh;
impl<P: PhaseItem> RenderCommand<P> for DrawMesh {
    type Param = SRes<RenderAssets<Mesh>>;
    type ViewWorldQuery = ();
    type ItemWorldQuery = Read<Handle<Mesh>>;
    #[inline]
    fn render<'w>(
        _item: &P,
        _view: (),
        mesh_handle: ROQueryItem<'_, Self::ItemWorldQuery>,
        meshes: SystemParamItem<'w, '_, Self::Param>,
        pass: &mut TrackedRenderPass<'w>,
    ) -> RenderCommandResult {
        if let Some(gpu_mesh) = meshes.into_inner().get(mesh_handle) {
            pass.set_vertex_buffer(0, gpu_mesh.vertex_buffer.slice(..));
            match &gpu_mesh.buffer_info {
                GpuBufferInfo::Indexed {
                    buffer,
                    index_format,
                    count,
                } => {
                    pass.set_index_buffer(buffer.slice(..), 0, *index_format);
                    pass.draw_indexed(0..*count, 0, 0..1);
                }
                GpuBufferInfo::NonIndexed => {
                    pass.draw(0..gpu_mesh.vertex_count, 0..1);
                }
            }
            RenderCommandResult::Success
        } else {
            RenderCommandResult::Failure
        }
    }
}

#[cfg(test)]
mod tests {
    use super::MeshPipelineKey;
    #[test]
    fn mesh_key_msaa_samples() {
        for i in [1, 2, 4, 8, 16, 32, 64, 128] {
            assert_eq!(MeshPipelineKey::from_msaa_samples(i).msaa_samples(), i);
        }
    }
}<|MERGE_RESOLUTION|>--- conflicted
+++ resolved
@@ -575,17 +575,6 @@
     // NOTE: Apparently quadro drivers support up to 64x MSAA.
     /// MSAA uses the highest 3 bits for the MSAA log2(sample count) to support up to 128x MSAA.
     pub struct MeshPipelineKey: u32 {
-<<<<<<< HEAD
-        const NONE                        = 0;
-        const TRANSPARENT_MAIN_PASS       = (1 << 0);
-        const HDR                         = (1 << 1);
-        const TONEMAP_IN_SHADER           = (1 << 2);
-        const DEBAND_DITHER               = (1 << 3);
-        const MAY_DISCARD                 = (1 << 4); // Guards shader codepaths that may discard, allowing early depth tests in most cases
-                                                      // See: https://www.khronos.org/opengl/wiki/Early_Fragment_Test
-        const MSAA_RESERVED_BITS          = Self::MSAA_MASK_BITS << Self::MSAA_SHIFT_BITS;
-        const PRIMITIVE_TOPOLOGY_RESERVED_BITS = Self::PRIMITIVE_TOPOLOGY_MASK_BITS << Self::PRIMITIVE_TOPOLOGY_SHIFT_BITS;
-=======
         const NONE                              = 0;
         const HDR                               = (1 << 0);
         const TONEMAP_IN_SHADER                 = (1 << 1);
@@ -596,6 +585,8 @@
         const ALPHA_MASK                        = (1 << 6);
         const ENVIRONMENT_MAP                   = (1 << 7);
         const DEPTH_CLAMP_ORTHO                 = (1 << 8);
+        const MAY_DISCARD                       = (1 << 4); // Guards shader codepaths that may discard, allowing early depth tests in most cases
+                                                            // See: https://www.khronos.org/opengl/wiki/Early_Fragment_Test
         const BLEND_RESERVED_BITS               = Self::BLEND_MASK_BITS << Self::BLEND_SHIFT_BITS; // ← Bitmask reserving bits for the blend state
         const BLEND_OPAQUE                      = (0 << Self::BLEND_SHIFT_BITS);                   // ← Values are just sequential within the mask, and can range from 0 to 3
         const BLEND_PREMULTIPLIED_ALPHA         = (1 << Self::BLEND_SHIFT_BITS);                   //
@@ -612,7 +603,6 @@
         const TONEMAP_METHOD_SOMEWHAT_BORING_DISPLAY_TRANSFORM = 5 << Self::TONEMAP_METHOD_SHIFT_BITS;
         const TONEMAP_METHOD_TONY_MC_MAPFACE    = 6 << Self::TONEMAP_METHOD_SHIFT_BITS;
         const TONEMAP_METHOD_BLENDER_FILMIC     = 7 << Self::TONEMAP_METHOD_SHIFT_BITS;
->>>>>>> 86aaad74
     }
 }
 
@@ -807,15 +797,10 @@
             }
         }
 
-<<<<<<< HEAD
         if key.contains(MeshPipelineKey::MAY_DISCARD) {
             shader_defs.push("MAY_DISCARD".into());
         }
 
-        let format = match key.contains(MeshPipelineKey::HDR) {
-            true => ViewTarget::TEXTURE_FORMAT_HDR,
-            false => TextureFormat::bevy_default(),
-=======
         if key.contains(MeshPipelineKey::ENVIRONMENT_MAP) {
             shader_defs.push("ENVIRONMENT_MAP".into());
         }
@@ -824,7 +809,6 @@
             ViewTarget::TEXTURE_FORMAT_HDR
         } else {
             TextureFormat::bevy_default()
->>>>>>> 86aaad74
         };
 
         Ok(RenderPipelineDescriptor {
