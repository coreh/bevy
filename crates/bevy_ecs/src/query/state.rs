use crate::{
    archetype::{Archetype, ArchetypeComponentId, ArchetypeGeneration, ArchetypeId},
    change_detection::Mut,
    component::{ComponentId, Tick},
    entity::Entity,
    prelude::{Component, FromWorld},
    query::{
        Access, BatchingStrategy, DebugCheckedUnwrap, FilteredAccess, QueryCombinationIter,
        QueryIter, QueryParIter,
    },
<<<<<<< HEAD
    storage::{SparseSetIndex, TableId, TableRow},
=======
    storage::TableId,
>>>>>>> b4c33da1
    world::{unsafe_world_cell::UnsafeWorldCell, World, WorldId},
};
#[cfg(feature = "trace")]
use bevy_utils::tracing::Span;
use fixedbitset::FixedBitSet;
use std::{any::TypeId, borrow::Borrow, fmt, mem::MaybeUninit};

use super::{
    NopWorldQuery, QueryBuilder, QueryComponentError, QueryEntityError, QueryManyIter,
    QuerySingleError, ROQueryItem, WorldQueryData, WorldQueryFilter,
};

/// Provides scoped access to a [`World`] state according to a given [`WorldQueryData`] and [`WorldQueryFilter`].
#[repr(C)]
// SAFETY NOTE:
// Do not add any new fields that use the `Q` or `F` generic parameters as this may
// make `QueryState::as_transmuted_state` unsound if not done with care.
pub struct QueryState<Q: WorldQueryData, F: WorldQueryFilter = ()> {
    world_id: WorldId,
    pub(crate) archetype_generation: ArchetypeGeneration,
    pub(crate) matched_tables: FixedBitSet,
    pub(crate) matched_archetypes: FixedBitSet,
    pub(crate) archetype_component_access: Access<ArchetypeComponentId>,
    pub(crate) component_access: FilteredAccess<ComponentId>,
    // NOTE: we maintain both a TableId bitset and a vec because iterating the vec is faster
    pub(crate) matched_table_ids: Vec<TableId>,
    // NOTE: we maintain both a ArchetypeId bitset and a vec because iterating the vec is faster
    pub(crate) matched_archetype_ids: Vec<ArchetypeId>,
    pub(crate) fetch_state: Q::State,
    pub(crate) filter_state: F::State,
    #[cfg(feature = "trace")]
    par_iter_span: Span,
}

impl<Q: WorldQueryData, F: WorldQueryFilter> fmt::Debug for QueryState<Q, F> {
    fn fmt(&self, f: &mut fmt::Formatter<'_>) -> fmt::Result {
        f.debug_struct("QueryState")
            .field("world_id", &self.world_id)
            .field("matched_table_count", &self.matched_table_ids.len())
            .field("matched_archetype_count", &self.matched_archetype_ids.len())
            .finish_non_exhaustive()
    }
}

impl<Q: WorldQueryData, F: WorldQueryFilter> FromWorld for QueryState<Q, F> {
    fn from_world(world: &mut World) -> Self {
        world.query_filtered()
    }
}

impl<Q: WorldQueryData, F: WorldQueryFilter> QueryState<Q, F> {
    /// Converts this `QueryState` reference to a `QueryState` that does not access anything mutably.
    pub fn as_readonly(&self) -> &QueryState<Q::ReadOnly, F> {
        // SAFETY: invariant on `WorldQuery` trait upholds that `Q::ReadOnly` and `F::ReadOnly`
        // have a subset of the access, and match the exact same archetypes/tables as `Q`/`F` respectively.
        unsafe { self.as_transmuted_state::<Q::ReadOnly, F>() }
    }

    /// Converts this `QueryState` reference to a `QueryState` that does not return any data
    /// which can be faster.
    ///
    /// This doesn't use `NopWorldQuery` as it loses filter functionality, for example
    /// `NopWorldQuery<Changed<T>>` is functionally equivalent to `With<T>`.
    pub fn as_nop(&self) -> &QueryState<NopWorldQuery<Q>, F> {
        // SAFETY: `NopWorldQuery` doesn't have any accesses and defers to
        // `Q` for table/archetype matching
        unsafe { self.as_transmuted_state::<NopWorldQuery<Q>, F>() }
    }

    /// Converts this `QueryState` reference to any other `QueryState` with
    /// the same `WorldQuery::State` associated types.
    ///
    /// Consider using `as_readonly` or `as_nop` instead which are safe functions.
    ///
    /// # SAFETY
    ///
    /// `NewQ` must have a subset of the access that `Q` does and match the exact same archetypes/tables
    /// `NewF` must have a subset of the access that `F` does and match the exact same archetypes/tables
    pub(crate) unsafe fn as_transmuted_state<
        NewQ: WorldQueryData<State = Q::State>,
        NewF: WorldQueryFilter<State = F::State>,
    >(
        &self,
    ) -> &QueryState<NewQ, NewF> {
        &*(self as *const QueryState<Q, F> as *const QueryState<NewQ, NewF>)
    }
}

impl<Q: WorldQueryData, F: WorldQueryFilter> QueryState<Q, F> {
    /// Creates a new [`QueryState`] from a given [`World`] and inherits the result of `world.id()`.
    pub fn new(world: &mut World) -> Self {
        let fetch_state = Q::init_state(world);
        let filter_state = F::init_state(world);

        let mut component_access = FilteredAccess::default();
        Q::update_component_access(&fetch_state, &mut component_access);

        // Use a temporary empty FilteredAccess for filters. This prevents them from conflicting with the
        // main Query's `fetch_state` access. Filters are allowed to conflict with the main query fetch
        // because they are evaluated *before* a specific reference is constructed.
        let mut filter_component_access = FilteredAccess::default();
        F::update_component_access(&filter_state, &mut filter_component_access);

        // Merge the temporary filter access with the main access. This ensures that filter access is
        // properly considered in a global "cross-query" context (both within systems and across systems).
        component_access.extend(&filter_component_access);

        let mut state = Self {
            world_id: world.id(),
            archetype_generation: ArchetypeGeneration::initial(),
            matched_table_ids: Vec::new(),
            matched_archetype_ids: Vec::new(),
            fetch_state,
            filter_state,
            component_access,
            matched_tables: Default::default(),
            matched_archetypes: Default::default(),
            archetype_component_access: Default::default(),
            #[cfg(feature = "trace")]
            par_iter_span: bevy_utils::tracing::info_span!(
                "par_for_each",
                query = std::any::type_name::<Q>(),
                filter = std::any::type_name::<F>(),
            ),
        };
        state.update_archetypes(world);
        state
    }

    /// Creates a new [`QueryState`] from a given [`QueryBuilder`] and inherits it's [`FilteredAccess`].
    pub fn from_builder(builder: &mut QueryBuilder<Q, F>) -> Self {
        let mut fetch_state = Q::init_state(builder.world_mut());
        let filter_state = F::init_state(builder.world_mut());
        Q::set_access(&mut fetch_state, builder.access());

        let mut state = Self {
            world_id: builder.world().id(),
            archetype_generation: ArchetypeGeneration::initial(),
            matched_table_ids: Vec::new(),
            matched_archetype_ids: Vec::new(),
            fetch_state,
            filter_state,
            component_access: builder.access().clone(),
            matched_tables: Default::default(),
            matched_archetypes: Default::default(),
            archetype_component_access: Default::default(),
            #[cfg(feature = "trace")]
            par_iter_span: bevy_utils::tracing::info_span!(
                "par_for_each",
                query = std::any::type_name::<Q>(),
                filter = std::any::type_name::<F>(),
            ),
        };
        state.update_archetypes(builder.world());
        state
    }

    /// Checks if the query is empty for the given [`World`], where the last change and current tick are given.
    ///
    /// # Panics
    ///
    /// If `world` does not match the one used to call `QueryState::new` for this instance.
    #[inline]
    pub fn is_empty(&self, world: &World, last_run: Tick, this_run: Tick) -> bool {
        self.validate_world(world.id());
        // SAFETY:
        // - We have read-only access to the entire world.
        // - The world has been validated.
        unsafe {
            self.is_empty_unsafe_world_cell(
                world.as_unsafe_world_cell_readonly(),
                last_run,
                this_run,
            )
        }
    }

    /// Checks if the query is empty for the given [`UnsafeWorldCell`].
    ///
    /// # Safety
    ///
    /// - `world` must have permission to read any components required by this instance's `F` [`WorldQueryFilter`].
    /// - `world` must match the one used to create this [`QueryState`].
    #[inline]
    pub(crate) unsafe fn is_empty_unsafe_world_cell(
        &self,
        world: UnsafeWorldCell,
        last_run: Tick,
        this_run: Tick,
    ) -> bool {
        // SAFETY:
        // - The caller ensures that `world` has permission to access any data used by the filter.
        // - The caller ensures that the world matches.
        unsafe {
            self.as_nop()
                .iter_unchecked_manual(world, last_run, this_run)
                .next()
                .is_none()
        }
    }

    /// Updates the state's internal view of the [`World`]'s archetypes. If this is not called before querying data,
    /// the results may not accurately reflect what is in the `world`.
    ///
    /// This is only required if a `manual` method (such as [`Self::get_manual`]) is being called, and it only needs to
    /// be called if the `world` has been structurally mutated (i.e. added/removed a component or resource). Users using
    /// non-`manual` methods such as [`QueryState::get`] do not need to call this as it will be automatically called for them.
    ///
    /// If you have an [`UnsafeWorldCell`] instead of `&World`, consider using [`QueryState::update_archetypes_unsafe_world_cell`].
    ///
    /// # Panics
    ///
    /// If `world` does not match the one used to call `QueryState::new` for this instance.
    #[inline]
    pub fn update_archetypes(&mut self, world: &World) {
        self.update_archetypes_unsafe_world_cell(world.as_unsafe_world_cell_readonly());
    }

    /// Updates the state's internal view of the `world`'s archetypes. If this is not called before querying data,
    /// the results may not accurately reflect what is in the `world`.
    ///
    /// This is only required if a `manual` method (such as [`Self::get_manual`]) is being called, and it only needs to
    /// be called if the `world` has been structurally mutated (i.e. added/removed a component or resource). Users using
    /// non-`manual` methods such as [`QueryState::get`] do not need to call this as it will be automatically called for them.
    ///
    /// # Note
    ///
    /// This method only accesses world metadata.
    ///
    /// # Panics
    ///
    /// If `world` does not match the one used to call `QueryState::new` for this instance.
    pub fn update_archetypes_unsafe_world_cell(&mut self, world: UnsafeWorldCell) {
        self.validate_world(world.id());
        let archetypes = world.archetypes();
        let old_generation =
            std::mem::replace(&mut self.archetype_generation, archetypes.generation());

        for archetype in &archetypes[old_generation..] {
            self.new_archetype(archetype);
        }
    }

    /// # Panics
    ///
    /// If `world_id` does not match the [`World`] used to call `QueryState::new` for this instance.
    ///
    /// Many unsafe query methods require the world to match for soundness. This function is the easiest
    /// way of ensuring that it matches.
    #[inline]
    #[track_caller]
    pub fn validate_world(&self, world_id: WorldId) {
        #[inline(never)]
        #[track_caller]
        #[cold]
        fn panic_mismatched(this: WorldId, other: WorldId) -> ! {
            panic!("Encountered a mismatched World. This QueryState was created from {this:?}, but a method was called using {other:?}.");
        }

        if self.world_id != world_id {
            panic_mismatched(self.world_id, world_id);
        }
    }

    /// Update the current [`QueryState`] with information from the provided [`Archetype`]
    /// (if applicable, i.e. if the archetype has any intersecting [`ComponentId`] with the current [`QueryState`]).
    pub fn new_archetype(&mut self, archetype: &Archetype) {
        if Q::matches_component_set(&self.fetch_state, &|id| archetype.contains(id))
            && F::matches_component_set(&self.filter_state, &|id| archetype.contains(id))
            && self.matches_component_set(&|id| archetype.contains(id))
        {
            self.update_archetype_component_access(archetype);
            let archetype_index = archetype.id().index();
            if !self.matched_archetypes.contains(archetype_index) {
                self.matched_archetypes.grow(archetype_index + 1);
                self.matched_archetypes.set(archetype_index, true);
                self.matched_archetype_ids.push(archetype.id());
            }
            let table_index = archetype.table_id().index();
            if !self.matched_tables.contains(table_index) {
                self.matched_tables.grow(table_index + 1);
                self.matched_tables.set(table_index, true);
                self.matched_table_ids.push(archetype.table_id());
            }
        }
    }

    /// Returns `true` if this query matches a set of components. Otherwise, returns `false`.
    pub fn matches_component_set(&self, set_contains_id: &impl Fn(ComponentId) -> bool) -> bool {
        self.component_access.filter_sets.iter().any(|set| {
            set.with
                .ones()
                .all(|index| set_contains_id(ComponentId::get_sparse_set_index(index)))
                && set
                    .without
                    .ones()
                    .all(|index| !set_contains_id(ComponentId::get_sparse_set_index(index)))
        })
    }

    /// For the given `archetype`, adds any component accessed used by this query's underlying [`FilteredAccess`] to `access`.
    pub fn update_archetype_component_access(&mut self, archetype: &Archetype) {
        self.component_access.access.reads().for_each(|id| {
            if let Some(id) = archetype.get_archetype_component_id(id) {
                self.archetype_component_access.add_read(id);
            }
        });
        self.component_access.access.writes().for_each(|id| {
            if let Some(id) = archetype.get_archetype_component_id(id) {
                self.archetype_component_access.add_write(id);
            }
        });
    }

    /// Use this to transform a [`QueryState`] into a more generic [`QueryState`].
    /// This can be useful for passing to another function that might take the more general form.
    /// See [`Query::transmute_lens`](crate::system::Query::transmute_lens) for more details.
    ///
    /// You should not call [`update_archetypes`](Self::update_archetypes) on the returned [`QueryState`] as the result will be unpredictable.
    /// You might end up with a mix of archetypes that only matched the original query + archetypes that only match
    /// the new [`QueryState`]. Most of the safe methods on [`QueryState`] call [`QueryState::update_archetypes`] internally, so this
    /// best used through a [`Query`](crate::system::Query).
    pub fn transmute<NewQ: WorldQueryData>(&self, world: &World) -> QueryState<NewQ> {
        self.transmute_filtered::<NewQ, ()>(world)
    }

    /// Creates a new [`QueryState`] with the same underlying [`FilteredAccess`], matched tables and archetypes
    /// as self but with a new type signature.
    ///
    /// Panics if `NewQ` or `NewF` require accesses that this query does not have.
    pub fn transmute_filtered<NewQ: WorldQueryData, NewF: WorldQueryFilter>(
        &self,
        world: &World,
    ) -> QueryState<NewQ, NewF> {
        let mut component_access = FilteredAccess::default();
        let mut fetch_state = NewQ::get_state(world).expect("Could not create fetch_state, Please initialize all referenced components before transmuting.");
        let filter_state = NewF::get_state(world).expect("Could not create filter_state, Please initialize all referenced components before transmuting.");

        NewQ::set_access(&mut fetch_state, &self.component_access);
        NewQ::update_component_access(&fetch_state, &mut component_access);

        let mut filter_component_access = FilteredAccess::default();
        NewF::update_component_access(&filter_state, &mut filter_component_access);

        component_access.extend(&filter_component_access);
        assert!(component_access.is_subset(&self.component_access), "Transmuted state for {} attempts to access terms that are not allowed by original state {}.", std::any::type_name::<(NewQ, NewF)>(), std::any::type_name::<(Q, F)>() );

        QueryState {
            world_id: self.world_id,
            archetype_generation: self.archetype_generation,
            matched_table_ids: self.matched_table_ids.clone(),
            matched_archetype_ids: self.matched_archetype_ids.clone(),
            fetch_state,
            filter_state,
            component_access: self.component_access.clone(),
            matched_tables: self.matched_tables.clone(),
            matched_archetypes: self.matched_archetypes.clone(),
            archetype_component_access: self.archetype_component_access.clone(),
            #[cfg(feature = "trace")]
            par_iter_span: bevy_utils::tracing::info_span!(
                "par_for_each",
                query = std::any::type_name::<NewQ>(),
                filter = std::any::type_name::<NewF>(),
            ),
        }
    }

    /// Gets the query result for the given [`World`] and [`Entity`].
    ///
    /// This can only be called for read-only queries, see [`Self::get_mut`] for write-queries.
    #[inline]
    pub fn get<'w>(
        &mut self,
        world: &'w World,
        entity: Entity,
    ) -> Result<ROQueryItem<'w, Q>, QueryEntityError> {
        self.update_archetypes(world);
        // SAFETY: query is read only
        unsafe {
            self.as_readonly().get_unchecked_manual(
                world.as_unsafe_world_cell_readonly(),
                entity,
                world.last_change_tick(),
                world.read_change_tick(),
            )
        }
    }

    /// Returns the read-only query results for the given array of [`Entity`].
    ///
    /// In case of a nonexisting entity or mismatched component, a [`QueryEntityError`] is
    /// returned instead.
    ///
    /// Note that the unlike [`QueryState::get_many_mut`], the entities passed in do not need to be unique.
    ///
    /// # Examples
    ///
    /// ```rust
    /// use bevy_ecs::prelude::*;
    /// use bevy_ecs::query::QueryEntityError;
    ///
    /// #[derive(Component, PartialEq, Debug)]
    /// struct A(usize);
    ///
    /// let mut world = World::new();
    /// let entity_vec: Vec<Entity> = (0..3).map(|i|world.spawn(A(i)).id()).collect();
    /// let entities: [Entity; 3] = entity_vec.try_into().unwrap();
    ///
    /// world.spawn(A(73));
    ///
    /// let mut query_state = world.query::<&A>();
    ///
    /// let component_values = query_state.get_many(&world, entities).unwrap();
    ///
    /// assert_eq!(component_values, [&A(0), &A(1), &A(2)]);
    ///
    /// let wrong_entity = Entity::from_raw(365);
    ///
    /// assert_eq!(query_state.get_many(&world, [wrong_entity]), Err(QueryEntityError::NoSuchEntity(wrong_entity)));
    /// ```
    #[inline]
    pub fn get_many<'w, const N: usize>(
        &mut self,
        world: &'w World,
        entities: [Entity; N],
    ) -> Result<[ROQueryItem<'w, Q>; N], QueryEntityError> {
        self.update_archetypes(world);

        // SAFETY:
        // - We have read-only access to the entire world.
        // - `update_archetypes` validates that the `World` matches.
        unsafe {
            self.get_many_read_only_manual(
                world.as_unsafe_world_cell_readonly(),
                entities,
                world.last_change_tick(),
                world.read_change_tick(),
            )
        }
    }

    /// Gets the query result for the given [`World`] and [`Entity`].
    #[inline]
    pub fn get_mut<'w>(
        &mut self,
        world: &'w mut World,
        entity: Entity,
    ) -> Result<Q::Item<'w>, QueryEntityError> {
        self.update_archetypes(world);
        let change_tick = world.change_tick();
        let last_change_tick = world.last_change_tick();
        // SAFETY: query has unique world access
        unsafe {
            self.get_unchecked_manual(
                world.as_unsafe_world_cell(),
                entity,
                last_change_tick,
                change_tick,
            )
        }
    }

    /// Returns the query results for the given array of [`Entity`].
    ///
    /// In case of a nonexisting entity or mismatched component, a [`QueryEntityError`] is
    /// returned instead.
    ///
    /// ```rust
    /// use bevy_ecs::prelude::*;
    /// use bevy_ecs::query::QueryEntityError;
    ///
    /// #[derive(Component, PartialEq, Debug)]
    /// struct A(usize);
    ///
    /// let mut world = World::new();
    ///
    /// let entities: Vec<Entity> = (0..3).map(|i|world.spawn(A(i)).id()).collect();
    /// let entities: [Entity; 3] = entities.try_into().unwrap();
    ///
    /// world.spawn(A(73));
    ///
    /// let mut query_state = world.query::<&mut A>();
    ///
    /// let mut mutable_component_values = query_state.get_many_mut(&mut world, entities).unwrap();
    ///
    /// for mut a in &mut mutable_component_values {
    ///     a.0 += 5;
    /// }
    ///
    /// let component_values = query_state.get_many(&world, entities).unwrap();
    ///
    /// assert_eq!(component_values, [&A(5), &A(6), &A(7)]);
    ///
    /// let wrong_entity = Entity::from_raw(57);
    /// let invalid_entity = world.spawn_empty().id();
    ///
    /// assert_eq!(query_state.get_many_mut(&mut world, [wrong_entity]).unwrap_err(), QueryEntityError::NoSuchEntity(wrong_entity));
    /// assert_eq!(query_state.get_many_mut(&mut world, [invalid_entity]).unwrap_err(), QueryEntityError::QueryDoesNotMatch(invalid_entity));
    /// assert_eq!(query_state.get_many_mut(&mut world, [entities[0], entities[0]]).unwrap_err(), QueryEntityError::AliasedMutability(entities[0]));
    /// ```
    #[inline]
    pub fn get_many_mut<'w, const N: usize>(
        &mut self,
        world: &'w mut World,
        entities: [Entity; N],
    ) -> Result<[Q::Item<'w>; N], QueryEntityError> {
        self.update_archetypes(world);

        let change_tick = world.change_tick();
        let last_change_tick = world.last_change_tick();
        // SAFETY: method requires exclusive world access
        // and world has been validated via update_archetypes
        unsafe {
            self.get_many_unchecked_manual(
                world.as_unsafe_world_cell(),
                entities,
                last_change_tick,
                change_tick,
            )
        }
    }

    /// Gets the query result for the given [`World`] and [`Entity`].
    ///
    /// This method is slightly more efficient than [`QueryState::get`] in some situations, since
    /// it does not update this instance's internal cache. This method will return an error if `entity`
    /// belongs to an archetype that has not been cached.
    ///
    /// To ensure that the cache is up to date, call [`QueryState::update_archetypes`] before this method.
    /// The cache is also updated in [`QueryState::new`], `QueryState::get`, or any method with mutable
    /// access to `self`.
    ///
    /// This can only be called for read-only queries, see [`Self::get_mut`] for mutable queries.
    #[inline]
    pub fn get_manual<'w>(
        &self,
        world: &'w World,
        entity: Entity,
    ) -> Result<ROQueryItem<'w, Q>, QueryEntityError> {
        self.validate_world(world.id());
        // SAFETY: query is read only and world is validated
        unsafe {
            self.as_readonly().get_unchecked_manual(
                world.as_unsafe_world_cell_readonly(),
                entity,
                world.last_change_tick(),
                world.read_change_tick(),
            )
        }
    }

    /// Gets the query result for the given [`World`] and [`Entity`].
    ///
    /// # Safety
    ///
    /// This does not check for mutable query correctness. To be safe, make sure mutable queries
    /// have unique access to the components they query.
    #[inline]
    pub unsafe fn get_unchecked<'w>(
        &mut self,
        world: UnsafeWorldCell<'w>,
        entity: Entity,
    ) -> Result<Q::Item<'w>, QueryEntityError> {
        self.update_archetypes_unsafe_world_cell(world);
        self.get_unchecked_manual(world, entity, world.last_change_tick(), world.change_tick())
    }

    /// Gets the query result for the given [`World`] and [`Entity`], where the last change and
    /// the current change tick are given.
    ///
    /// # Safety
    ///
    /// This does not check for mutable query correctness. To be safe, make sure mutable queries
    /// have unique access to the components they query.
    ///
    /// This must be called on the same `World` that the `Query` was generated from:
    /// use `QueryState::validate_world` to verify this.
    pub(crate) unsafe fn get_unchecked_manual<'w>(
        &self,
        world: UnsafeWorldCell<'w>,
        entity: Entity,
        last_run: Tick,
        this_run: Tick,
    ) -> Result<Q::Item<'w>, QueryEntityError> {
        let location = world
            .entities()
            .get(entity)
            .ok_or(QueryEntityError::NoSuchEntity(entity))?;
        if !self
            .matched_archetypes
            .contains(location.archetype_id.index())
        {
            return Err(QueryEntityError::QueryDoesNotMatch(entity));
        }
        let archetype = world
            .archetypes()
            .get(location.archetype_id)
            .debug_checked_unwrap();
        let mut fetch = Q::init_fetch(world, &self.fetch_state, last_run, this_run);
        let mut filter = F::init_fetch(world, &self.filter_state, last_run, this_run);

        let table = world
            .storages()
            .tables
            .get(location.table_id)
            .debug_checked_unwrap();
        Q::set_archetype(&mut fetch, &self.fetch_state, archetype, table);
        F::set_archetype(&mut filter, &self.filter_state, archetype, table);

        if F::filter_fetch(&mut filter, entity, location.table_row) {
            Ok(Q::fetch(&mut fetch, entity, location.table_row))
        } else {
            Err(QueryEntityError::QueryDoesNotMatch(entity))
        }
    }

    /// Returns a shared reference to the component `T` of the given [`Entity`].
    ///
    /// In case of a nonexisting entity or mismatched component, a [`QueryEntityError`] is returned instead.
    #[inline]
    pub(crate) fn get_component<'w, 's, 'r, T: Component>(
        &'s self,
        world: UnsafeWorldCell<'w>,
        entity: Entity,
    ) -> Result<&'r T, QueryComponentError>
    where
        'w: 'r,
    {
        let entity_ref = world
            .get_entity(entity)
            .ok_or(QueryComponentError::NoSuchEntity)?;
        let component_id = world
            .components()
            .get_id(TypeId::of::<T>())
            .ok_or(QueryComponentError::MissingComponent)?;
        let archetype_component = entity_ref
            .archetype()
            .get_archetype_component_id(component_id)
            .ok_or(QueryComponentError::MissingComponent)?;
        if self
            .archetype_component_access
            .has_read(archetype_component)
        {
            // SAFETY: `world` must have access to the component `T` for this entity,
            // since it was registered in `self`'s archetype component access set.
            unsafe { entity_ref.get::<T>() }.ok_or(QueryComponentError::MissingComponent)
        } else {
            Err(QueryComponentError::MissingReadAccess)
        }
    }

    /// Returns a shared reference to the component `T` of the given [`Entity`].
    ///
    /// # Panics
    ///
    /// If given a nonexisting entity or mismatched component, this will panic.
    #[inline]
    pub(crate) fn component<'w, 's, 'r, T: Component>(
        &'s self,
        world: UnsafeWorldCell<'w>,
        entity: Entity,
    ) -> &'r T
    where
        'w: 'r,
    {
        match self.get_component(world, entity) {
            Ok(component) => component,
            Err(error) => {
                panic!(
                    "Cannot get component `{:?}` from {entity:?}: {error}",
                    TypeId::of::<T>()
                )
            }
        }
    }

    /// Returns a mutable reference to the component `T` of the given entity.
    ///
    /// In case of a nonexisting entity or mismatched component, a [`QueryComponentError`] is returned instead.
    ///
    /// # Safety
    ///
    /// This function makes it possible to violate Rust's aliasing guarantees.
    /// You must make sure this call does not result in multiple mutable references to the same component.
    #[inline]
    pub unsafe fn get_component_unchecked_mut<'w, 's, 'r, T: Component>(
        &'s self,
        world: UnsafeWorldCell<'w>,
        entity: Entity,
        last_run: Tick,
        this_run: Tick,
    ) -> Result<Mut<'r, T>, QueryComponentError>
    where
        'w: 'r,
    {
        let entity_ref = world
            .get_entity(entity)
            .ok_or(QueryComponentError::NoSuchEntity)?;
        let component_id = world
            .components()
            .get_id(TypeId::of::<T>())
            .ok_or(QueryComponentError::MissingComponent)?;
        let archetype_component = entity_ref
            .archetype()
            .get_archetype_component_id(component_id)
            .ok_or(QueryComponentError::MissingComponent)?;
        if self
            .archetype_component_access
            .has_write(archetype_component)
        {
            // SAFETY: It is the responsibility of the caller to ensure it is sound to get a
            // mutable reference to this entity's component `T`.
            let result = unsafe { entity_ref.get_mut_using_ticks::<T>(last_run, this_run) };

            result.ok_or(QueryComponentError::MissingComponent)
        } else {
            Err(QueryComponentError::MissingWriteAccess)
        }
    }

    /// Gets the read-only query results for the given [`World`] and array of [`Entity`], where the last change and
    /// the current change tick are given.
    ///
    /// # Safety
    ///
    /// * `world` must have permission to read all of the components returned from this call.
    /// No mutable references may coexist with any of the returned references.
    /// * This must be called on the same `World` that the `Query` was generated from:
    /// use `QueryState::validate_world` to verify this.
    pub(crate) unsafe fn get_many_read_only_manual<'w, const N: usize>(
        &self,
        world: UnsafeWorldCell<'w>,
        entities: [Entity; N],
        last_run: Tick,
        this_run: Tick,
    ) -> Result<[ROQueryItem<'w, Q>; N], QueryEntityError> {
        let mut values = [(); N].map(|_| MaybeUninit::uninit());

        for (value, entity) in std::iter::zip(&mut values, entities) {
            // SAFETY: fetch is read-only
            // and world must be validated
            let item = self
                .as_readonly()
                .get_unchecked_manual(world, entity, last_run, this_run)?;
            *value = MaybeUninit::new(item);
        }

        // SAFETY: Each value has been fully initialized.
        Ok(values.map(|x| x.assume_init()))
    }

    /// Gets the query results for the given [`World`] and array of [`Entity`], where the last change and
    /// the current change tick are given.
    ///
    /// # Safety
    ///
    /// This does not check for unique access to subsets of the entity-component data.
    /// To be safe, make sure mutable queries have unique access to the components they query.
    ///
    /// This must be called on the same `World` that the `Query` was generated from:
    /// use `QueryState::validate_world` to verify this.
    pub(crate) unsafe fn get_many_unchecked_manual<'w, const N: usize>(
        &self,
        world: UnsafeWorldCell<'w>,
        entities: [Entity; N],
        last_run: Tick,
        this_run: Tick,
    ) -> Result<[Q::Item<'w>; N], QueryEntityError> {
        // Verify that all entities are unique
        for i in 0..N {
            for j in 0..i {
                if entities[i] == entities[j] {
                    return Err(QueryEntityError::AliasedMutability(entities[i]));
                }
            }
        }

        let mut values = [(); N].map(|_| MaybeUninit::uninit());

        for (value, entity) in std::iter::zip(&mut values, entities) {
            let item = self.get_unchecked_manual(world, entity, last_run, this_run)?;
            *value = MaybeUninit::new(item);
        }

        // SAFETY: Each value has been fully initialized.
        Ok(values.map(|x| x.assume_init()))
    }

    /// Returns an [`Iterator`] over the query results for the given [`World`].
    ///
    /// This can only be called for read-only queries, see [`Self::iter_mut`] for write-queries.
    #[inline]
    pub fn iter<'w, 's>(&'s mut self, world: &'w World) -> QueryIter<'w, 's, Q::ReadOnly, F> {
        self.update_archetypes(world);
        // SAFETY: query is read only
        unsafe {
            self.as_readonly().iter_unchecked_manual(
                world.as_unsafe_world_cell_readonly(),
                world.last_change_tick(),
                world.read_change_tick(),
            )
        }
    }

    /// Returns an [`Iterator`] over the query results for the given [`World`].
    #[inline]
    pub fn iter_mut<'w, 's>(&'s mut self, world: &'w mut World) -> QueryIter<'w, 's, Q, F> {
        self.update_archetypes(world);
        let change_tick = world.change_tick();
        let last_change_tick = world.last_change_tick();
        // SAFETY: query has unique world access
        unsafe {
            self.iter_unchecked_manual(world.as_unsafe_world_cell(), last_change_tick, change_tick)
        }
    }

    /// Returns an [`Iterator`] over the query results for the given [`World`] without updating the query's archetypes.
    /// Archetypes must be manually updated before by using [`Self::update_archetypes`].
    ///
    /// This can only be called for read-only queries.
    #[inline]
    pub fn iter_manual<'w, 's>(&'s self, world: &'w World) -> QueryIter<'w, 's, Q::ReadOnly, F> {
        self.validate_world(world.id());
        // SAFETY: query is read only and world is validated
        unsafe {
            self.as_readonly().iter_unchecked_manual(
                world.as_unsafe_world_cell_readonly(),
                world.last_change_tick(),
                world.read_change_tick(),
            )
        }
    }

    /// Returns an [`Iterator`] over all possible combinations of `K` query results without repetition.
    /// This can only be called for read-only queries.
    ///
    /// A combination is an arrangement of a collection of items where order does not matter.
    ///
    /// `K` is the number of items that make up each subset, and the number of items returned by the iterator.
    /// `N` is the number of total entities output by query.
    ///
    /// For example, given the list [1, 2, 3, 4], where `K` is 2, the combinations without repeats are
    /// [1, 2], [1, 3], [1, 4], [2, 3], [2, 4], [3, 4].
    /// And in this case, `N` would be defined as 4 since the size of the input list is 4.
    ///
    ///  For combinations of size `K` of query taking `N` inputs, you will get:
    /// - if `K == N`: one combination of all query results
    /// - if `K < N`: all possible `K`-sized combinations of query results, without repetition
    /// - if `K > N`: empty set (no `K`-sized combinations exist)
    ///
    /// The `iter_combinations` method does not guarantee order of iteration.
    ///
    /// This can only be called for read-only queries, see [`Self::iter_combinations_mut`] for
    /// write-queries.
    #[inline]
    pub fn iter_combinations<'w, 's, const K: usize>(
        &'s mut self,
        world: &'w World,
    ) -> QueryCombinationIter<'w, 's, Q::ReadOnly, F, K> {
        self.update_archetypes(world);
        // SAFETY: query is read only
        unsafe {
            self.as_readonly().iter_combinations_unchecked_manual(
                world.as_unsafe_world_cell_readonly(),
                world.last_change_tick(),
                world.read_change_tick(),
            )
        }
    }

    /// Returns an [`Iterator`] over all possible combinations of `K` query results without repetition.
    ///
    /// A combination is an arrangement of a collection of items where order does not matter.
    ///
    /// `K` is the number of items that make up each subset, and the number of items returned by the iterator.
    /// `N` is the number of total entities output by query.
    ///
    /// For example, given the list [1, 2, 3, 4], where `K` is 2, the combinations without repeats are
    /// [1, 2], [1, 3], [1, 4], [2, 3], [2, 4], [3, 4].
    /// And in this case, `N` would be defined as 4 since the size of the input list is 4.
    ///
    ///  For combinations of size `K` of query taking `N` inputs, you will get:
    /// - if `K == N`: one combination of all query results
    /// - if `K < N`: all possible `K`-sized combinations of query results, without repetition
    /// - if `K > N`: empty set (no `K`-sized combinations exist)
    ///
    /// The `iter_combinations_mut` method does not guarantee order of iteration.
    #[inline]
    pub fn iter_combinations_mut<'w, 's, const K: usize>(
        &'s mut self,
        world: &'w mut World,
    ) -> QueryCombinationIter<'w, 's, Q, F, K> {
        self.update_archetypes(world);
        let change_tick = world.change_tick();
        let last_change_tick = world.last_change_tick();
        // SAFETY: query has unique world access
        unsafe {
            self.iter_combinations_unchecked_manual(
                world.as_unsafe_world_cell(),
                last_change_tick,
                change_tick,
            )
        }
    }

    /// Returns an [`Iterator`] over the read-only query items generated from an [`Entity`] list.
    ///
    /// Items are returned in the order of the list of entities.
    /// Entities that don't match the query are skipped.
    ///
    /// # See also
    ///
    /// - [`iter_many_mut`](Self::iter_many_mut) to get mutable query items.
    #[inline]
    pub fn iter_many<'w, 's, EntityList: IntoIterator>(
        &'s mut self,
        world: &'w World,
        entities: EntityList,
    ) -> QueryManyIter<'w, 's, Q::ReadOnly, F, EntityList::IntoIter>
    where
        EntityList::Item: Borrow<Entity>,
    {
        self.update_archetypes(world);
        // SAFETY: query is read only
        unsafe {
            self.as_readonly().iter_many_unchecked_manual(
                entities,
                world.as_unsafe_world_cell_readonly(),
                world.last_change_tick(),
                world.read_change_tick(),
            )
        }
    }

    /// Returns an [`Iterator`] over the read-only query items generated from an [`Entity`] list.
    ///
    /// Items are returned in the order of the list of entities.
    /// Entities that don't match the query are skipped.
    ///
    /// If `world` archetypes changed since [`Self::update_archetypes`] was last called,
    /// this will skip entities contained in new archetypes.
    ///
    /// This can only be called for read-only queries.
    ///
    /// # See also
    ///
    /// - [`iter_many`](Self::iter_many) to update archetypes.
    /// - [`iter_manual`](Self::iter_manual) to iterate over all query items.
    #[inline]
    pub fn iter_many_manual<'w, 's, EntityList: IntoIterator>(
        &'s self,
        world: &'w World,
        entities: EntityList,
    ) -> QueryManyIter<'w, 's, Q::ReadOnly, F, EntityList::IntoIter>
    where
        EntityList::Item: Borrow<Entity>,
    {
        self.validate_world(world.id());
        // SAFETY: query is read only, world id is validated
        unsafe {
            self.as_readonly().iter_many_unchecked_manual(
                entities,
                world.as_unsafe_world_cell_readonly(),
                world.last_change_tick(),
                world.read_change_tick(),
            )
        }
    }

    /// Returns an iterator over the query items generated from an [`Entity`] list.
    ///
    /// Items are returned in the order of the list of entities.
    /// Entities that don't match the query are skipped.
    #[inline]
    pub fn iter_many_mut<'w, 's, EntityList: IntoIterator>(
        &'s mut self,
        world: &'w mut World,
        entities: EntityList,
    ) -> QueryManyIter<'w, 's, Q, F, EntityList::IntoIter>
    where
        EntityList::Item: Borrow<Entity>,
    {
        self.update_archetypes(world);
        let change_tick = world.change_tick();
        let last_change_tick = world.last_change_tick();
        // SAFETY: Query has unique world access.
        unsafe {
            self.iter_many_unchecked_manual(
                entities,
                world.as_unsafe_world_cell(),
                last_change_tick,
                change_tick,
            )
        }
    }

    /// Returns an [`Iterator`] over the query results for the given [`World`].
    ///
    /// # Safety
    ///
    /// This does not check for mutable query correctness. To be safe, make sure mutable queries
    /// have unique access to the components they query.
    #[inline]
    pub unsafe fn iter_unchecked<'w, 's>(
        &'s mut self,
        world: UnsafeWorldCell<'w>,
    ) -> QueryIter<'w, 's, Q, F> {
        self.update_archetypes_unsafe_world_cell(world);
        self.iter_unchecked_manual(world, world.last_change_tick(), world.change_tick())
    }

    /// Returns an [`Iterator`] over all possible combinations of `K` query results for the
    /// given [`World`] without repetition.
    /// This can only be called for read-only queries.
    ///
    /// # Safety
    ///
    /// This does not check for mutable query correctness. To be safe, make sure mutable queries
    /// have unique access to the components they query.
    #[inline]
    pub unsafe fn iter_combinations_unchecked<'w, 's, const K: usize>(
        &'s mut self,
        world: UnsafeWorldCell<'w>,
    ) -> QueryCombinationIter<'w, 's, Q, F, K> {
        self.update_archetypes_unsafe_world_cell(world);
        self.iter_combinations_unchecked_manual(
            world,
            world.last_change_tick(),
            world.change_tick(),
        )
    }

    /// Returns an [`Iterator`] for the given [`World`], where the last change and
    /// the current change tick are given.
    ///
    /// # Safety
    ///
    /// This does not check for mutable query correctness. To be safe, make sure mutable queries
    /// have unique access to the components they query.
    /// This does not validate that `world.id()` matches `self.world_id`. Calling this on a `world`
    /// with a mismatched [`WorldId`] is unsound.
    #[inline]
    pub(crate) unsafe fn iter_unchecked_manual<'w, 's>(
        &'s self,
        world: UnsafeWorldCell<'w>,
        last_run: Tick,
        this_run: Tick,
    ) -> QueryIter<'w, 's, Q, F> {
        QueryIter::new(world, self, last_run, this_run)
    }

    /// Returns an [`Iterator`] for the given [`World`] and list of [`Entity`]'s, where the last change and
    /// the current change tick are given.
    ///
    /// # Safety
    ///
    /// This does not check for mutable query correctness. To be safe, make sure mutable queries
    /// have unique access to the components they query.
    /// This does not check for entity uniqueness
    /// This does not validate that `world.id()` matches `self.world_id`. Calling this on a `world`
    /// with a mismatched [`WorldId`] is unsound.
    #[inline]
    pub(crate) unsafe fn iter_many_unchecked_manual<'w, 's, EntityList: IntoIterator>(
        &'s self,
        entities: EntityList,
        world: UnsafeWorldCell<'w>,
        last_run: Tick,
        this_run: Tick,
    ) -> QueryManyIter<'w, 's, Q, F, EntityList::IntoIter>
    where
        EntityList::Item: Borrow<Entity>,
    {
        QueryManyIter::new(world, self, entities, last_run, this_run)
    }

    /// Returns an [`Iterator`] over all possible combinations of `K` query results for the
    /// given [`World`] without repetition.
    /// This can only be called for read-only queries.
    ///
    /// # Safety
    ///
    /// This does not check for mutable query correctness. To be safe, make sure mutable queries
    /// have unique access to the components they query.
    /// This does not validate that `world.id()` matches `self.world_id`. Calling this on a `world`
    /// with a mismatched [`WorldId`] is unsound.
    #[inline]
    pub(crate) unsafe fn iter_combinations_unchecked_manual<'w, 's, const K: usize>(
        &'s self,
        world: UnsafeWorldCell<'w>,
        last_run: Tick,
        this_run: Tick,
    ) -> QueryCombinationIter<'w, 's, Q, F, K> {
        QueryCombinationIter::new(world, self, last_run, this_run)
    }

    /// Runs `func` on each query result for the given [`World`]. This is faster than the equivalent
    /// iter() method, but cannot be chained like a normal [`Iterator`].
    ///
    /// This can only be called for read-only queries, see [`Self::for_each_mut`] for write-queries.
    ///
    /// Shorthand for `query.iter(world).for_each(..)`.
    #[inline]
    #[deprecated(
        since = "0.13.0",
        note = "QueryState::for_each was not idiomatic Rust and has been moved to query.iter().for_each()"
    )]
    pub fn for_each<'w, FN: FnMut(ROQueryItem<'w, Q>)>(&mut self, world: &'w World, func: FN) {
        self.iter(world).for_each(func);
    }

    /// Runs `func` on each query result for the given [`World`]. This is faster than the equivalent
    /// `iter_mut()` method, but cannot be chained like a normal [`Iterator`].
    ///
    /// Shorthand for `query.iter_mut(world).for_each(..)`.
    #[inline]
    #[deprecated(
        since = "0.13.0",
        note = "QueryState::for_each_mut was not idiomatic Rust and has been moved to query.iter_mut().for_each()"
    )]
    pub fn for_each_mut<'w, FN: FnMut(Q::Item<'w>)>(&mut self, world: &'w mut World, func: FN) {
        self.iter_mut(world).for_each(func);
    }

    /// Runs `func` on each query result for the given [`World`]. This is faster than the equivalent
    /// iter() method, but cannot be chained like a normal [`Iterator`].
    ///
    /// # Safety
    ///
    /// This does not check for mutable query correctness. To be safe, make sure mutable queries
    /// have unique access to the components they query.
    #[inline]
    #[deprecated(
        since = "0.13.0",
        note = "QueryState::for_each_unchecked was not idiomatic Rust and has been moved to query.iter_unchecked_manual().for_each()"
    )]
    pub unsafe fn for_each_unchecked<'w, FN: FnMut(Q::Item<'w>)>(
        &mut self,
        world: UnsafeWorldCell<'w>,
        func: FN,
    ) {
        self.update_archetypes_unsafe_world_cell(world);
        self.iter_unchecked_manual(world, world.last_change_tick(), world.change_tick())
            .for_each(func);
    }

    /// Returns a parallel iterator over the query results for the given [`World`].
    ///
    /// This can only be called for read-only queries, see [`par_iter_mut`] for write-queries.
    ///
    /// [`par_iter_mut`]: Self::par_iter_mut
    #[inline]
    pub fn par_iter<'w, 's>(
        &'s mut self,
        world: &'w World,
    ) -> QueryParIter<'w, 's, Q::ReadOnly, F> {
        self.update_archetypes(world);
        QueryParIter {
            world: world.as_unsafe_world_cell_readonly(),
            state: self.as_readonly(),
            last_run: world.last_change_tick(),
            this_run: world.read_change_tick(),
            batching_strategy: BatchingStrategy::new(),
        }
    }

    /// Returns a parallel iterator over the query results for the given [`World`].
    ///
    /// This can only be called for mutable queries, see [`par_iter`] for read-only-queries.
    ///
    /// [`par_iter`]: Self::par_iter
    #[inline]
    pub fn par_iter_mut<'w, 's>(&'s mut self, world: &'w mut World) -> QueryParIter<'w, 's, Q, F> {
        self.update_archetypes(world);
        let this_run = world.change_tick();
        let last_run = world.last_change_tick();
        QueryParIter {
            world: world.as_unsafe_world_cell(),
            state: self,
            last_run,
            this_run,
            batching_strategy: BatchingStrategy::new(),
        }
    }

    /// Runs `func` on each query result in parallel for the given [`World`], where the last change and
    /// the current change tick are given. This is faster than the equivalent
    /// iter() method, but cannot be chained like a normal [`Iterator`].
    ///
    /// # Panics
    /// The [`ComputeTaskPool`] is not initialized. If using this from a query that is being
    /// initialized and run from the ECS scheduler, this should never panic.
    ///
    /// # Safety
    ///
    /// This does not check for mutable query correctness. To be safe, make sure mutable queries
    /// have unique access to the components they query.
    /// This does not validate that `world.id()` matches `self.world_id`. Calling this on a `world`
    /// with a mismatched [`WorldId`] is unsound.
    ///
    /// [`ComputeTaskPool`]: bevy_tasks::ComputeTaskPool
    #[cfg(all(not(target = "wasm32"), feature = "multi-threaded"))]
    pub(crate) unsafe fn par_for_each_unchecked_manual<
        'w,
        FN: Fn(Q::Item<'w>) + Send + Sync + Clone,
    >(
        &self,
        world: UnsafeWorldCell<'w>,
        batch_size: usize,
        func: FN,
        last_run: Tick,
        this_run: Tick,
    ) {
        // NOTE: If you are changing query iteration code, remember to update the following places, where relevant:
        // QueryIter, QueryIterationCursor, QueryManyIter, QueryCombinationIter, QueryState::for_each_unchecked_manual, QueryState::par_for_each_unchecked_manual
        bevy_tasks::ComputeTaskPool::get().scope(|scope| {
            if Q::IS_DENSE && F::IS_DENSE {
                // SAFETY: We only access table data that has been registered in `self.archetype_component_access`.
                let tables = &world.storages().tables;
                for table_id in &self.matched_table_ids {
                    let table = &tables[*table_id];
                    if table.is_empty() {
                        continue;
                    }

                    let mut offset = 0;
                    while offset < table.entity_count() {
                        let mut func = func.clone();
                        let len = batch_size.min(table.entity_count() - offset);
                        scope.spawn(async move {
                            #[cfg(feature = "trace")]
                            let _span = self.par_iter_span.enter();
                            let table = &world
                                .storages()
                                .tables
                                .get(*table_id)
                                .debug_checked_unwrap();
                            let batch = offset..offset + len;
                            self.iter_unchecked_manual(world, last_run, this_run)
                                .for_each_in_table_range(&mut func, table, batch);
                        });
                        offset += batch_size;
                    }
                }
            } else {
                let archetypes = world.archetypes();
                for archetype_id in &self.matched_archetype_ids {
                    let mut offset = 0;
                    let archetype = &archetypes[*archetype_id];
                    if archetype.is_empty() {
                        continue;
                    }

                    while offset < archetype.len() {
                        let mut func = func.clone();
                        let len = batch_size.min(archetype.len() - offset);
                        scope.spawn(async move {
                            #[cfg(feature = "trace")]
                            let _span = self.par_iter_span.enter();
                            let archetype =
                                world.archetypes().get(*archetype_id).debug_checked_unwrap();
                            let batch = offset..offset + len;
                            self.iter_unchecked_manual(world, last_run, this_run)
                                .for_each_in_archetype_range(&mut func, archetype, batch);
                        });
                        offset += batch_size;
                    }
                }
            }
        });
    }

    /// Returns a single immutable query result when there is exactly one entity matching
    /// the query.
    ///
    /// This can only be called for read-only queries,
    /// see [`single_mut`](Self::single_mut) for write-queries.
    ///
    /// # Panics
    ///
    /// Panics if the number of query results is not exactly one. Use
    /// [`get_single`](Self::get_single) to return a `Result` instead of panicking.
    #[track_caller]
    #[inline]
    pub fn single<'w>(&mut self, world: &'w World) -> ROQueryItem<'w, Q> {
        match self.get_single(world) {
            Ok(items) => items,
            Err(error) => panic!("Cannot get single mutable query result: {error}"),
        }
    }

    /// Returns a single immutable query result when there is exactly one entity matching
    /// the query.
    ///
    /// This can only be called for read-only queries,
    /// see [`get_single_mut`](Self::get_single_mut) for write-queries.
    ///
    /// If the number of query results is not exactly one, a [`QuerySingleError`] is returned
    /// instead.
    #[inline]
    pub fn get_single<'w>(
        &mut self,
        world: &'w World,
    ) -> Result<ROQueryItem<'w, Q>, QuerySingleError> {
        self.update_archetypes(world);

        // SAFETY: query is read only
        unsafe {
            self.as_readonly().get_single_unchecked_manual(
                world.as_unsafe_world_cell_readonly(),
                world.last_change_tick(),
                world.read_change_tick(),
            )
        }
    }

    /// Returns a single mutable query result when there is exactly one entity matching
    /// the query.
    ///
    /// # Panics
    ///
    /// Panics if the number of query results is not exactly one. Use
    /// [`get_single_mut`](Self::get_single_mut) to return a `Result` instead of panicking.
    #[track_caller]
    #[inline]
    pub fn single_mut<'w>(&mut self, world: &'w mut World) -> Q::Item<'w> {
        // SAFETY: query has unique world access
        match self.get_single_mut(world) {
            Ok(items) => items,
            Err(error) => panic!("Cannot get single query result: {error}"),
        }
    }

    /// Returns a single mutable query result when there is exactly one entity matching
    /// the query.
    ///
    /// If the number of query results is not exactly one, a [`QuerySingleError`] is returned
    /// instead.
    #[inline]
    pub fn get_single_mut<'w>(
        &mut self,
        world: &'w mut World,
    ) -> Result<Q::Item<'w>, QuerySingleError> {
        self.update_archetypes(world);

        let change_tick = world.change_tick();
        let last_change_tick = world.last_change_tick();
        // SAFETY: query has unique world access
        unsafe {
            self.get_single_unchecked_manual(
                world.as_unsafe_world_cell(),
                last_change_tick,
                change_tick,
            )
        }
    }

    /// Returns a query result when there is exactly one entity matching the query.
    ///
    /// If the number of query results is not exactly one, a [`QuerySingleError`] is returned
    /// instead.
    ///
    /// # Safety
    ///
    /// This does not check for mutable query correctness. To be safe, make sure mutable queries
    /// have unique access to the components they query.
    #[inline]
    pub unsafe fn get_single_unchecked<'w>(
        &mut self,
        world: UnsafeWorldCell<'w>,
    ) -> Result<Q::Item<'w>, QuerySingleError> {
        self.update_archetypes_unsafe_world_cell(world);
        self.get_single_unchecked_manual(world, world.last_change_tick(), world.change_tick())
    }

    /// Returns a query result when there is exactly one entity matching the query,
    /// where the last change and the current change tick are given.
    ///
    /// If the number of query results is not exactly one, a [`QuerySingleError`] is returned
    /// instead.
    ///
    /// # Safety
    ///
    /// This does not check for mutable query correctness. To be safe, make sure mutable queries
    /// have unique access to the components they query.
    #[inline]
    pub unsafe fn get_single_unchecked_manual<'w>(
        &self,
        world: UnsafeWorldCell<'w>,
        last_run: Tick,
        this_run: Tick,
    ) -> Result<Q::Item<'w>, QuerySingleError> {
        let mut query = self.iter_unchecked_manual(world, last_run, this_run);
        let first = query.next();
        let extra = query.next().is_some();

        match (first, extra) {
            (Some(r), false) => Ok(r),
            (None, _) => Err(QuerySingleError::NoEntities(std::any::type_name::<Self>())),
            (Some(_), _) => Err(QuerySingleError::MultipleEntities(std::any::type_name::<
                Self,
            >())),
        }
    }
}

impl<Q: WorldQueryData, F: WorldQueryFilter> From<QueryBuilder<'_, Q, F>> for QueryState<Q, F> {
    fn from(mut value: QueryBuilder<Q, F>) -> Self {
        QueryState::from_builder(&mut value)
    }
}

#[cfg(test)]
mod tests {
    use crate as bevy_ecs;
    use crate::world::FilteredEntityRef;
    use crate::{component::Component, prelude::*, query::QueryEntityError};

    #[test]
    fn get_many_unchecked_manual_uniqueness() {
        let mut world = World::new();

        let entities: Vec<Entity> = (0..10).map(|_| world.spawn_empty().id()).collect();

        let query_state = world.query::<Entity>();

        // These don't matter for the test
        let last_change_tick = world.last_change_tick();
        let change_tick = world.change_tick();

        // It's best to test get_many_unchecked_manual directly,
        // as it is shared and unsafe
        // We don't care about aliased mutability for the read-only equivalent

        // SAFETY: Query does not access world data.
        assert!(unsafe {
            query_state
                .get_many_unchecked_manual::<10>(
                    world.as_unsafe_world_cell_readonly(),
                    entities.clone().try_into().unwrap(),
                    last_change_tick,
                    change_tick,
                )
                .is_ok()
        });

        assert_eq!(
            // SAFETY: Query does not access world data.
            unsafe {
                query_state
                    .get_many_unchecked_manual(
                        world.as_unsafe_world_cell_readonly(),
                        [entities[0], entities[0]],
                        last_change_tick,
                        change_tick,
                    )
                    .unwrap_err()
            },
            QueryEntityError::AliasedMutability(entities[0])
        );

        assert_eq!(
            // SAFETY: Query does not access world data.
            unsafe {
                query_state
                    .get_many_unchecked_manual(
                        world.as_unsafe_world_cell_readonly(),
                        [entities[0], entities[1], entities[0]],
                        last_change_tick,
                        change_tick,
                    )
                    .unwrap_err()
            },
            QueryEntityError::AliasedMutability(entities[0])
        );

        assert_eq!(
            // SAFETY: Query does not access world data.
            unsafe {
                query_state
                    .get_many_unchecked_manual(
                        world.as_unsafe_world_cell_readonly(),
                        [entities[9], entities[9]],
                        last_change_tick,
                        change_tick,
                    )
                    .unwrap_err()
            },
            QueryEntityError::AliasedMutability(entities[9])
        );
    }

    #[test]
    #[should_panic]
    fn right_world_get() {
        let mut world_1 = World::new();
        let world_2 = World::new();

        let mut query_state = world_1.query::<Entity>();
        let _panics = query_state.get(&world_2, Entity::from_raw(0));
    }

    #[test]
    #[should_panic]
    fn right_world_get_many() {
        let mut world_1 = World::new();
        let world_2 = World::new();

        let mut query_state = world_1.query::<Entity>();
        let _panics = query_state.get_many(&world_2, []);
    }

    #[test]
    #[should_panic]
    fn right_world_get_many_mut() {
        let mut world_1 = World::new();
        let mut world_2 = World::new();

        let mut query_state = world_1.query::<Entity>();
        let _panics = query_state.get_many_mut(&mut world_2, []);
    }

    mod transmute {
        use super::*;

        #[derive(Component, PartialEq, Debug)]
        struct A(usize);

        #[derive(Component, PartialEq, Debug)]
        struct B(usize);

        #[derive(Component, PartialEq, Debug)]
        struct C(usize);

        #[test]
        fn can_transmute_to_more_general() {
            let mut world = World::new();
            world.spawn((A(1), B(0)));

            let query_state = world.query::<(&A, &B)>();
            let mut new_query_state = query_state.transmute::<&A>(&world);
            assert_eq!(new_query_state.iter(&world).len(), 1);
            let a = new_query_state.single(&world);

            assert_eq!(a.0, 1);
        }

        #[test]
        fn cannot_get_data_not_in_original_query() {
            let mut world = World::new();
            world.spawn((A(0), B(0)));
            world.spawn((A(1), B(0), C(0)));

            let query_state = world.query_filtered::<(&A, &B), Without<C>>();
            let mut new_query_state = query_state.transmute::<&A>(&world);
            // even though we change the query to not have Without<C>, we do not get the component with C.
            let a = new_query_state.single(&world);

            assert_eq!(a.0, 0);
        }

        #[test]
        fn can_transmute_empty_tuple() {
            let mut world = World::new();
            world.init_component::<A>();
            let entity = world.spawn(A(10)).id();

            let q = world.query::<()>();
            let mut q = q.transmute::<Entity>(&world);
            assert_eq!(q.single(&world), entity);
        }

        #[test]
        fn can_transmute_immut_fetch() {
            let mut world = World::new();
            world.spawn(A(10));

            let q = world.query::<&A>();
            let mut new_q = q.transmute::<Ref<A>>(&world);
            assert!(new_q.single(&world).is_added());

            let q = world.query::<Ref<A>>();
            let _ = q.transmute::<&A>(&world);
        }

        #[test]
        fn can_transmute_mut_fetch() {
            let mut world = World::new();
            world.spawn(A(0));

            let q = world.query::<&mut A>();
            let _ = q.transmute::<Ref<A>>(&world);
            let _ = q.transmute::<&A>(&world);
        }

        #[test]
        fn can_transmute_entity_mut() {
            let mut world = World::new();
            world.spawn(A(0));

            let q: QueryState<EntityMut<'_>> = world.query::<EntityMut>();
            let _ = q.transmute::<EntityRef>(&world);
        }

        #[test]
        fn can_generalize_with_option() {
            let mut world = World::new();
            world.spawn((A(0), B(0)));

            let query_state = world.query::<(Option<&A>, &B)>();
            let _ = query_state.transmute::<Option<&A>>(&world);
            let _ = query_state.transmute::<&B>(&world);
        }

        #[test]
        #[should_panic(
            expected = "Transmuted state for ((&bevy_ecs::query::state::tests::transmute::A, &bevy_ecs::query::state::tests::transmute::B), ()) attempts to access terms that are not allowed by original state (&bevy_ecs::query::state::tests::transmute::A, ())."
        )]
        fn cannot_transmute_to_include_data_not_in_original_query() {
            let mut world = World::new();
            world.init_component::<A>();
            world.init_component::<B>();
            world.spawn(A(0));

            let query_state = world.query::<&A>();
            let mut _new_query_state = query_state.transmute::<(&A, &B)>(&world);
        }

        #[test]
        #[should_panic(
            expected = "Transmuted state for (&mut bevy_ecs::query::state::tests::transmute::A, ()) attempts to access terms that are not allowed by original state (&bevy_ecs::query::state::tests::transmute::A, ())."
        )]
        fn cannot_transmute_immut_to_mut() {
            let mut world = World::new();
            world.spawn(A(0));

            let query_state = world.query::<&A>();
            let mut _new_query_state = query_state.transmute::<&mut A>(&world);
        }

        #[test]
        #[should_panic(
            expected = "Transmuted state for (&bevy_ecs::query::state::tests::transmute::A, ()) attempts to access terms that are not allowed by original state (core::option::Option<&bevy_ecs::query::state::tests::transmute::A>, ())."
        )]
        fn cannot_transmute_option_to_immut() {
            let mut world = World::new();
            world.spawn(C(0));

            let query_state = world.query::<Option<&A>>();
            let mut new_query_state = query_state.transmute::<&A>(&world);
            let x = new_query_state.single(&world);
            assert_eq!(x.0, 1234);
        }

        #[test]
        #[should_panic(
            expected = "Transmuted state for (&bevy_ecs::query::state::tests::transmute::A, ()) attempts to access terms that are not allowed by original state (bevy_ecs::world::entity_ref::EntityRef, ())."
        )]
        fn cannot_transmute_entity_ref() {
            let mut world = World::new();
            world.init_component::<A>();

            let q = world.query::<EntityRef>();
            let _ = q.transmute::<&A>(&world);
        }

        #[test]
        fn can_transmute_filtered_entity() {
            let mut world = World::new();
            let entity = world.spawn((A(0), B(1))).id();
            let query = QueryState::<(Entity, &A, &B)>::new(&mut world)
                .transmute::<FilteredEntityRef>(&world);

            let mut query = query;
            // Our result is completely untyped
            let entity_ref = query.single(&world);

            assert_eq!(entity, entity_ref.id());
            assert_eq!(0, entity_ref.get::<A>().unwrap().0);
            assert_eq!(1, entity_ref.get::<B>().unwrap().0);
        }

        #[test]
        fn can_transmute_added() {
            let mut world = World::new();
            let entity_a = world.spawn(A(0)).id();

            let mut query = QueryState::<(Entity, &A, Has<B>)>::new(&mut world)
                .transmute_filtered::<(Entity, Has<B>), Added<A>>(&world);

            assert_eq!((entity_a, false), query.single(&world));

            world.clear_trackers();

            let entity_b = world.spawn((A(0), B(0))).id();
            assert_eq!((entity_b, true), query.single(&world));

            world.clear_trackers();

            assert!(query.get_single(&world).is_err());
        }

        #[test]
        fn can_transmute_changed() {
            let mut world = World::new();
            let entity_a = world.spawn(A(0)).id();

            let mut detection_query = QueryState::<(Entity, &A)>::new(&mut world)
                .transmute_filtered::<Entity, Changed<A>>(&world);

            let mut change_query = QueryState::<&mut A>::new(&mut world);
            assert_eq!(entity_a, detection_query.single(&world));

            world.clear_trackers();

            assert!(detection_query.get_single(&world).is_err());

            change_query.single_mut(&mut world).0 = 1;

            assert_eq!(entity_a, detection_query.single(&world));
        }
    }
}<|MERGE_RESOLUTION|>--- conflicted
+++ resolved
@@ -8,11 +8,7 @@
         Access, BatchingStrategy, DebugCheckedUnwrap, FilteredAccess, QueryCombinationIter,
         QueryIter, QueryParIter,
     },
-<<<<<<< HEAD
     storage::{SparseSetIndex, TableId, TableRow},
-=======
-    storage::TableId,
->>>>>>> b4c33da1
     world::{unsafe_world_cell::UnsafeWorldCell, World, WorldId},
 };
 #[cfg(feature = "trace")]
