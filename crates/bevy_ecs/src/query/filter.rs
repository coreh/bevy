use crate::{
    archetype::Archetype,
    component::{Component, ComponentId, ComponentStorage, StorageType, Tick},
    entity::Entity,
    query::{DebugCheckedUnwrap, FilteredAccess, WorldQuery},
    storage::{Column, ComponentSparseSet, Table, TableRow},
    world::{unsafe_world_cell::UnsafeWorldCell, World},
};
use bevy_ptr::{ThinSlicePtr, UnsafeCellDeref};
use bevy_utils::all_tuples;
use std::{cell::UnsafeCell, marker::PhantomData};

/// Types that filter the results of a [`Query`].
///
/// There are many types that natively implement this trait:
/// - **Component filters.**
///   [`With`] and [`Without`] filters can be applied to check if the queried entity does or does not contain a particular component.
/// - **Change detection filters.**
///   [`Added`] and [`Changed`] filters can be applied to detect component changes to an entity.
/// - **`WorldQueryFilter` tuples.**
///   If every element of a tuple implements `WorldQueryFilter`, then the tuple itself also implements the same trait.
///   This enables a single `Query` to filter over multiple conditions.
///   Due to the current lack of variadic generics in Rust, the trait has been implemented for tuples from 0 to 15 elements,
///   but nesting of tuples allows infinite `WorldQueryFilter`s.
/// - **Filter disjunction operator.**
///   By default, tuples compose query filters in such a way that all conditions must be satisfied to generate a query item for a given entity.
///   Wrapping a tuple inside an [`Or`] operator will relax the requirement to just one condition.
///
/// Implementing the trait manually can allow for a fundamentally new type of behavior.
///
/// Query design can be easily structured by deriving `WorldQueryFilter` for custom types.
/// Despite the added complexity, this approach has several advantages over using `WorldQueryFilter` tuples.
/// The most relevant improvements are:
///
/// - Reusability across multiple systems.
/// - Filters can be composed together to create a more complex filter.
///
/// This trait can only be derived for structs if each field also implements `WorldQueryFilter`.
///
/// ```
/// # use bevy_ecs::prelude::*;
/// # use bevy_ecs::{query::WorldQueryFilter, component::Component};
/// #
/// # #[derive(Component)]
/// # struct ComponentA;
/// # #[derive(Component)]
/// # struct ComponentB;
/// # #[derive(Component)]
/// # struct ComponentC;
/// # #[derive(Component)]
/// # struct ComponentD;
/// # #[derive(Component)]
/// # struct ComponentE;
/// #
/// #[derive(WorldQueryFilter)]
/// struct MyFilter<T: Component, P: Component> {
///     // Field names are not relevant, since they are never manually accessed.
///     with_a: With<ComponentA>,
///     or_filter: Or<(With<ComponentC>, Added<ComponentB>)>,
///     generic_tuple: (With<T>, Without<P>),
/// }
///
/// fn my_system(query: Query<Entity, MyFilter<ComponentD, ComponentE>>) {
///     // ...
/// }
/// # bevy_ecs::system::assert_is_system(my_system);
/// ```
///
/// [`fetch`]: Self::fetch
/// [`matches_component_set`]: Self::matches_component_set
/// [`Query`]: crate::system::Query
/// [`State`]: Self::State
/// [`update_archetype_component_access`]: Self::update_archetype_component_access
/// [`update_component_access`]: Self::update_component_access

pub trait WorldQueryFilter: WorldQuery {
    /// Returns true if (and only if) this Filter relies strictly on archetypes to limit which
    /// components are accessed by the Query.
    ///
    /// This enables optimizations for [`crate::query::QueryIter`] that rely on knowing exactly how
    /// many elements are being iterated (such as `Iterator::collect()`).
    const IS_ARCHETYPAL: bool;

    /// # Safety
    ///
    /// Must always be called _after_ [`WorldQuery::set_table`] or [`WorldQuery::set_archetype`]. `entity` and
    /// `table_row` must be in the range of the current table and archetype.
    #[allow(unused_variables)]
    unsafe fn filter_fetch(
        fetch: &mut Self::Fetch<'_>,
        entity: Entity,
        table_row: TableRow,
    ) -> bool;
}

/// Filter that selects entities with a component `T`.
///
/// This can be used in a [`Query`](crate::system::Query) if entities are required to have the
/// component `T` but you don't actually care about components value.
///
/// This is the negation of [`Without`].
///
/// # Examples
///
/// ```
/// # use bevy_ecs::component::Component;
/// # use bevy_ecs::query::With;
/// # use bevy_ecs::system::IntoSystem;
/// # use bevy_ecs::system::Query;
/// #
/// # #[derive(Component)]
/// # struct IsBeautiful;
/// # #[derive(Component)]
/// # struct Name { name: &'static str };
/// #
/// fn compliment_entity_system(query: Query<&Name, With<IsBeautiful>>) {
///     for name in &query {
///         println!("{} is looking lovely today!", name.name);
///     }
/// }
/// # bevy_ecs::system::assert_is_system(compliment_entity_system);
/// ```
pub struct With<T>(PhantomData<T>);

/// SAFETY:
/// `update_component_access` and `update_archetype_component_access` do not add any accesses.
/// This is sound because `fetch` does not access any components.
/// `update_component_access` adds a `With` filter for `T`.
/// This is sound because `matches_component_set` returns whether the set contains the component.
unsafe impl<T: Component> WorldQuery for With<T> {
    type Fetch<'w> = ();
    type Item<'w> = ();
    type State = ComponentId;

    fn shrink<'wlong: 'wshort, 'wshort>(_: Self::Item<'wlong>) -> Self::Item<'wshort> {}

    #[inline]
    unsafe fn init_fetch(
        _world: UnsafeWorldCell,
        _state: &ComponentId,
        _last_run: Tick,
        _this_run: Tick,
    ) {
    }

    const IS_DENSE: bool = {
        match T::Storage::STORAGE_TYPE {
            StorageType::Table => true,
            StorageType::SparseSet => false,
        }
    };

    #[inline]
    unsafe fn set_table(_fetch: &mut (), _state: &ComponentId, _table: &Table) {}

    #[inline]
    unsafe fn set_archetype(
        _fetch: &mut (),
        _state: &ComponentId,
        _archetype: &Archetype,
        _table: &Table,
    ) {
    }

    #[inline(always)]
    unsafe fn fetch<'w>(
        _fetch: &mut Self::Fetch<'w>,
        _entity: Entity,
        _table_row: TableRow,
    ) -> Self::Item<'w> {
    }

    #[inline]
    fn update_component_access(&id: &ComponentId, access: &mut FilteredAccess<ComponentId>) {
        access.and_with(id);
    }

    fn init_state(world: &mut World) -> ComponentId {
        world.init_component::<T>()
    }

    fn get_state(world: &World) -> Option<Self::State> {
        world.component_id::<T>()
    }

    fn matches_component_set(
        &id: &ComponentId,
        set_contains_id: &impl Fn(ComponentId) -> bool,
    ) -> bool {
        set_contains_id(id)
    }
}

impl<T: Component> WorldQueryFilter for With<T> {
    const IS_ARCHETYPAL: bool = true;

    #[inline(always)]
    unsafe fn filter_fetch(
        _fetch: &mut Self::Fetch<'_>,
        _entity: Entity,
        _table_row: TableRow,
    ) -> bool {
        true
    }
}

/// Filter that selects entities without a component `T`.
///
/// This is the negation of [`With`].
///
/// # Examples
///
/// ```
/// # use bevy_ecs::component::Component;
/// # use bevy_ecs::query::Without;
/// # use bevy_ecs::system::IntoSystem;
/// # use bevy_ecs::system::Query;
/// #
/// # #[derive(Component)]
/// # struct Permit;
/// # #[derive(Component)]
/// # struct Name { name: &'static str };
/// #
/// fn no_permit_system(query: Query<&Name, Without<Permit>>) {
///     for name in &query{
///         println!("{} has no permit!", name.name);
///     }
/// }
/// # bevy_ecs::system::assert_is_system(no_permit_system);
/// ```
pub struct Without<T>(PhantomData<T>);

/// SAFETY:
/// `update_component_access` and `update_archetype_component_access` do not add any accesses.
/// This is sound because `fetch` does not access any components.
/// `update_component_access` adds a `Without` filter for `T`.
/// This is sound because `matches_component_set` returns whether the set does not contain the component.
unsafe impl<T: Component> WorldQuery for Without<T> {
    type Fetch<'w> = ();
    type Item<'w> = ();
    type State = ComponentId;

    fn shrink<'wlong: 'wshort, 'wshort>(_: Self::Item<'wlong>) -> Self::Item<'wshort> {}

    #[inline]
    unsafe fn init_fetch(
        _world: UnsafeWorldCell,
        _state: &ComponentId,
        _last_run: Tick,
        _this_run: Tick,
    ) {
    }

    const IS_DENSE: bool = {
        match T::Storage::STORAGE_TYPE {
            StorageType::Table => true,
            StorageType::SparseSet => false,
        }
    };

    #[inline]
    unsafe fn set_table(_fetch: &mut (), _state: &Self::State, _table: &Table) {}

    #[inline]
    unsafe fn set_archetype(
        _fetch: &mut (),
        _state: &ComponentId,
        _archetype: &Archetype,
        _table: &Table,
    ) {
    }

    #[inline(always)]
    unsafe fn fetch<'w>(
        _fetch: &mut Self::Fetch<'w>,
        _entity: Entity,
        _table_row: TableRow,
    ) -> Self::Item<'w> {
    }

    #[inline]
    fn update_component_access(&id: &ComponentId, access: &mut FilteredAccess<ComponentId>) {
        access.and_without(id);
    }

    fn init_state(world: &mut World) -> ComponentId {
        world.init_component::<T>()
    }

    fn get_state(world: &World) -> Option<Self::State> {
        world.component_id::<T>()
    }

    fn matches_component_set(
        &id: &ComponentId,
        set_contains_id: &impl Fn(ComponentId) -> bool,
    ) -> bool {
        !set_contains_id(id)
    }
}

impl<T: Component> WorldQueryFilter for Without<T> {
    const IS_ARCHETYPAL: bool = true;

    #[inline(always)]
    unsafe fn filter_fetch(
        _fetch: &mut Self::Fetch<'_>,
        _entity: Entity,
        _table_row: TableRow,
    ) -> bool {
        true
    }
}

/// A filter that tests if any of the given filters apply.
///
/// This is useful for example if a system with multiple components in a query only wants to run
/// when one or more of the components have changed.
///
/// The `And` equivalent to this filter is a [`prim@tuple`] testing that all the contained filters
/// apply instead.
///
/// # Examples
///
/// ```
/// # use bevy_ecs::component::Component;
/// # use bevy_ecs::entity::Entity;
/// # use bevy_ecs::query::Changed;
/// # use bevy_ecs::query::Or;
/// # use bevy_ecs::system::IntoSystem;
/// # use bevy_ecs::system::Query;
/// #
/// # #[derive(Component, Debug)]
/// # struct Color {};
/// # #[derive(Component)]
/// # struct Style {};
/// #
/// fn print_cool_entity_system(query: Query<Entity, Or<(Changed<Color>, Changed<Style>)>>) {
///     for entity in &query {
///         println!("Entity {:?} got a new style or color", entity);
///     }
/// }
/// # bevy_ecs::system::assert_is_system(print_cool_entity_system);
/// ```
pub struct Or<T>(PhantomData<T>);

#[doc(hidden)]
pub struct OrFetch<'w, T: WorldQuery> {
    fetch: T::Fetch<'w>,
    matches: bool,
}

impl<T: WorldQuery> Clone for OrFetch<'_, T> {
    fn clone(&self) -> Self {
        Self {
            fetch: self.fetch.clone(),
            matches: self.matches,
        }
    }
}

macro_rules! impl_query_filter_tuple {
    ($(($filter: ident, $state: ident)),*) => {
        #[allow(unused_variables)]
        #[allow(non_snake_case)]
        #[allow(clippy::unused_unit)]
        /// SAFETY:
        /// `fetch` accesses are a subset of the subqueries' accesses
        /// This is sound because `update_component_access` and `update_archetype_component_access` adds accesses according to the implementations of all the subqueries.
        /// `update_component_access` replace the filters with a disjunction where every element is a conjunction of the previous filters and the filters of one of the subqueries.
        /// This is sound because `matches_component_set` returns a disjunction of the results of the subqueries' implementations.
        unsafe impl<$($filter: WorldQueryFilter),*> WorldQuery for Or<($($filter,)*)> {
            type Fetch<'w> = ($(OrFetch<'w, $filter>,)*);
            type Item<'w> = bool;
            type State = ($($filter::State,)*);

            fn shrink<'wlong: 'wshort, 'wshort>(item: Self::Item<'wlong>) -> Self::Item<'wshort> {
                item
            }

            const IS_DENSE: bool = true $(&& $filter::IS_DENSE)*;

            #[inline]
            unsafe fn init_fetch<'w>(world: UnsafeWorldCell<'w>, state: &Self::State, last_run: Tick, this_run: Tick) -> Self::Fetch<'w> {
                let ($($filter,)*) = state;
                ($(OrFetch {
                    fetch: $filter::init_fetch(world, $filter, last_run, this_run),
                    matches: false,
                },)*)
            }

            #[inline]
            unsafe fn set_table<'w>(fetch: &mut Self::Fetch<'w>, state: &Self::State, table: &'w Table) {
                let ($($filter,)*) = fetch;
                let ($($state,)*) = state;
                $(
                    $filter.matches = $filter::matches_component_set($state, &|id| table.has_column(id));
                    if $filter.matches {
                        $filter::set_table(&mut $filter.fetch, $state, table);
                    }
                )*
            }

            #[inline]
            unsafe fn set_archetype<'w>(
                fetch: &mut Self::Fetch<'w>,
                state: & Self::State,
                archetype: &'w Archetype,
                table: &'w Table
            ) {
                let ($($filter,)*) = fetch;
                let ($($state,)*) = &state;
                $(
                    $filter.matches = $filter::matches_component_set($state, &|id| archetype.contains(id));
                    if $filter.matches {
                        $filter::set_archetype(&mut $filter.fetch, $state, archetype, table);
                    }
                )*
            }

            #[inline(always)]
            unsafe fn fetch<'w>(
                fetch: &mut Self::Fetch<'w>,
                _entity: Entity,
                _table_row: TableRow
            ) -> Self::Item<'w> {
                let ($($filter,)*) = fetch;
                false $(|| ($filter.matches && $filter::filter_fetch(&mut $filter.fetch, _entity, _table_row)))*
            }

            fn update_component_access(state: &Self::State, access: &mut FilteredAccess<ComponentId>) {
                let ($($filter,)*) = state;

                let mut _new_access = access.clone();
                let mut _not_first = false;
                $(
                    if _not_first {
                        let mut intermediate = access.clone();
                        $filter::update_component_access($filter, &mut intermediate);
                        _new_access.append_or(&intermediate);
                        _new_access.extend_access(&intermediate);
                    } else {
                        $filter::update_component_access($filter, &mut _new_access);
                        _new_access.required = access.required.clone();
                        _not_first = true;
                    }
                )*

                *access = _new_access;
            }

            fn init_state(world: &mut World) -> Self::State {
                ($($filter::init_state(world),)*)
            }

            fn get_state(world: &World) -> Option<Self::State> {
                Some(($($filter::get_state(world)?,)*))
            }

            fn matches_component_set(_state: &Self::State, _set_contains_id: &impl Fn(ComponentId) -> bool) -> bool {
                let ($($filter,)*) = _state;
                false $(|| $filter::matches_component_set($filter, _set_contains_id))*
            }
        }

        impl<$($filter: WorldQueryFilter),*> WorldQueryFilter for Or<($($filter,)*)> {
            const IS_ARCHETYPAL: bool = true $(&& $filter::IS_ARCHETYPAL)*;

            #[inline(always)]
            unsafe fn filter_fetch(
                fetch: &mut Self::Fetch<'_>,
                entity: Entity,
                table_row: TableRow
            ) -> bool {
                Self::fetch(fetch, entity, table_row)
            }
        }
    };
}

macro_rules! impl_tuple_world_query_filter {
    ($($name: ident),*) => {
        #[allow(unused_variables)]
        #[allow(non_snake_case)]
        #[allow(clippy::unused_unit)]

        impl<$($name: WorldQueryFilter),*> WorldQueryFilter for ($($name,)*) {
            const IS_ARCHETYPAL: bool = true $(&& $name::IS_ARCHETYPAL)*;

            #[inline(always)]
            unsafe fn filter_fetch(
                fetch: &mut Self::Fetch<'_>,
                _entity: Entity,
                _table_row: TableRow
            ) -> bool {
                let ($($name,)*) = fetch;
                true $(&& $name::filter_fetch($name, _entity, _table_row))*
            }
        }

    };
}

all_tuples!(impl_tuple_world_query_filter, 0, 15, F);
all_tuples!(impl_query_filter_tuple, 0, 15, F, S);

/// A filter on a component that only retains results added after the system last ran.
///
/// A common use for this filter is one-time initialization.
///
/// To retain all results without filtering but still check whether they were added after the
/// system last ran, use [`Ref<T>`](crate::change_detection::Ref).
///
/// # Deferred
///
/// Note, that entity modifications issued with [`Commands`](crate::system::Commands)
/// are visible only after deferred operations are applied,
/// typically at the end of the schedule iteration.
///
/// # Examples
///
/// ```
/// # use bevy_ecs::component::Component;
/// # use bevy_ecs::query::Added;
/// # use bevy_ecs::system::IntoSystem;
/// # use bevy_ecs::system::Query;
/// #
/// # #[derive(Component, Debug)]
/// # struct Name {};
///
/// fn print_add_name_component(query: Query<&Name, Added<Name>>) {
///     for name in &query {
///         println!("Named entity created: {:?}", name)
///     }
/// }
///
/// # bevy_ecs::system::assert_is_system(print_add_name_component);
/// ```
pub struct Added<T>(PhantomData<T>);

#[doc(hidden)]
#[derive(Clone)]
pub struct AddedFetch<'w> {
    table_ticks: Option<ThinSlicePtr<'w, UnsafeCell<Tick>>>,
    sparse_set: Option<&'w ComponentSparseSet>,
    last_run: Tick,
    this_run: Tick,
}

/// SAFETY:
/// `fetch` accesses a single component in a readonly way.
/// This is sound because `update_component_access` and `update_archetype_component_access` add read access for that component and panic when appropriate.
/// `update_component_access` adds a `With` filter for a component.
/// This is sound because `matches_component_set` returns whether the set contains that component.
unsafe impl<T: Component> WorldQuery for Added<T> {
    type Fetch<'w> = AddedFetch<'w>;
    type Item<'w> = bool;
    type State = ComponentId;

    fn shrink<'wlong: 'wshort, 'wshort>(item: Self::Item<'wlong>) -> Self::Item<'wshort> {
        item
    }

    #[inline]
    unsafe fn init_fetch<'w>(
        world: UnsafeWorldCell<'w>,
        &id: &ComponentId,
        last_run: Tick,
        this_run: Tick,
    ) -> Self::Fetch<'w> {
        Self::Fetch::<'w> {
            table_ticks: None,
            sparse_set: (T::Storage::STORAGE_TYPE == StorageType::SparseSet)
                .then(|| world.storages().sparse_sets.get(id).debug_checked_unwrap()),
            last_run,
            this_run,
        }
    }

    const IS_DENSE: bool = {
        match T::Storage::STORAGE_TYPE {
            StorageType::Table => true,
            StorageType::SparseSet => false,
        }
    };

    #[inline]
    unsafe fn set_table<'w>(
        fetch: &mut Self::Fetch<'w>,
        &component_id: &ComponentId,
        table: &'w Table,
    ) {
        fetch.table_ticks = Some(
            Column::get_added_ticks_slice(table.get_column(component_id).debug_checked_unwrap())
                .into(),
        );
    }

    #[inline]
    unsafe fn set_archetype<'w>(
        fetch: &mut Self::Fetch<'w>,
        component_id: &ComponentId,
        _archetype: &'w Archetype,
        table: &'w Table,
    ) {
        if Self::IS_DENSE {
            Self::set_table(fetch, component_id, table);
        }
    }

    #[inline(always)]
    unsafe fn fetch<'w>(
        fetch: &mut Self::Fetch<'w>,
        entity: Entity,
        table_row: TableRow,
    ) -> Self::Item<'w> {
        match T::Storage::STORAGE_TYPE {
            StorageType::Table => fetch
                .table_ticks
                .debug_checked_unwrap()
                .get(table_row.index())
                .deref()
                .is_newer_than(fetch.last_run, fetch.this_run),
            StorageType::SparseSet => {
                let sparse_set = &fetch.sparse_set.debug_checked_unwrap();
                ComponentSparseSet::get_added_tick(sparse_set, entity)
                    .debug_checked_unwrap()
                    .deref()
                    .is_newer_than(fetch.last_run, fetch.this_run)
            }
        }
    }

    #[inline]
    fn update_component_access(&id: &ComponentId, access: &mut FilteredAccess<ComponentId>) {
        if access.access().has_write(id) {
            panic!("$state_name<{}> conflicts with a previous access in this query. Shared access cannot coincide with exclusive access.",std::any::type_name::<T>());
        }
        access.add_read(id);
    }

    #[inline]
    fn update_archetype_component_access(
        &id: &ComponentId,
        archetype: &Archetype,
        access: &mut Access<ArchetypeComponentId>,
    ) {
        if let Some(archetype_component_id) = archetype.get_archetype_component_id(id) {
            access.add_read(archetype_component_id);
        }
    }

    fn init_state(world: &mut World) -> ComponentId {
        world.init_component::<T>()
    }

    fn matches_component_set(
        &id: &ComponentId,
        set_contains_id: &impl Fn(ComponentId) -> bool,
    ) -> bool {
        set_contains_id(id)
    }
}

impl<T: Component> WorldQueryFilter for Added<T> {
    const IS_ARCHETYPAL: bool = false;
    #[inline(always)]
    unsafe fn filter_fetch(
        fetch: &mut Self::Fetch<'_>,
        entity: Entity,
        table_row: TableRow,
    ) -> bool {
        Self::fetch(fetch, entity, table_row)
    }
}

/// A filter on a component that only retains results added or mutably dereferenced after the system last ran.
///
/// A common use for this filter is avoiding redundant work when values have not changed.
///
/// **Note** that simply *mutably dereferencing* a component is considered a change ([`DerefMut`](std::ops::DerefMut)).
/// Bevy does not compare components to their previous values.
///
/// To retain all results without filtering but still check whether they were changed after the
/// system last ran, use [`Ref<T>`](crate::change_detection::Ref).
///
/// # Deferred
///
/// Note, that entity modifications issued with [`Commands`](crate::system::Commands)
/// (like entity creation or entity component addition or removal)
/// are visible only after deferred operations are applied,
/// typically at the end of the schedule iteration.
///
/// # Examples
///
/// ```
/// # use bevy_ecs::component::Component;
/// # use bevy_ecs::query::Changed;
/// # use bevy_ecs::system::IntoSystem;
/// # use bevy_ecs::system::Query;
/// #
/// # #[derive(Component, Debug)]
/// # struct Name {};
/// # #[derive(Component)]
/// # struct Transform {};
///
/// fn print_moving_objects_system(query: Query<&Name, Changed<Transform>>) {
///     for name in &query {
///         println!("Entity Moved: {:?}", name);
///     }
/// }
///
/// # bevy_ecs::system::assert_is_system(print_moving_objects_system);
/// ```
pub struct Changed<T>(PhantomData<T>);

#[doc(hidden)]
#[derive(Clone)]
pub struct ChangedFetch<'w> {
    table_ticks: Option<ThinSlicePtr<'w, UnsafeCell<Tick>>>,
    sparse_set: Option<&'w ComponentSparseSet>,
    last_run: Tick,
    this_run: Tick,
}

/// SAFETY:
/// `fetch` accesses a single component in a readonly way.
/// This is sound because `update_component_access` and `update_archetype_component_access` add read access for that component and panic when appropriate.
/// `update_component_access` adds a `With` filter for a component.
/// This is sound because `matches_component_set` returns whether the set contains that component.
unsafe impl<T: Component> WorldQuery for Changed<T> {
    type Fetch<'w> = ChangedFetch<'w>;
    type Item<'w> = bool;
    type State = ComponentId;

    fn shrink<'wlong: 'wshort, 'wshort>(item: Self::Item<'wlong>) -> Self::Item<'wshort> {
        item
    }

<<<<<<< HEAD
            fn init_state(world: &mut World) -> ComponentId {
                world.init_component::<T>()
            }

            fn get_state(world: &World) -> Option<ComponentId> {
                world.component_id::<T>()
            }

            fn matches_component_set(&id: &ComponentId, set_contains_id: &impl Fn(ComponentId) -> bool) -> bool {
                set_contains_id(id)
=======
    #[inline]
    unsafe fn init_fetch<'w>(
        world: UnsafeWorldCell<'w>,
        &id: &ComponentId,
        last_run: Tick,
        this_run: Tick,
    ) -> Self::Fetch<'w> {
        Self::Fetch::<'w> {
            table_ticks: None,
            sparse_set: (T::Storage::STORAGE_TYPE == StorageType::SparseSet)
                .then(|| world.storages().sparse_sets.get(id).debug_checked_unwrap()),
            last_run,
            this_run,
        }
    }

    const IS_DENSE: bool = {
        match T::Storage::STORAGE_TYPE {
            StorageType::Table => true,
            StorageType::SparseSet => false,
        }
    };

    #[inline]
    unsafe fn set_table<'w>(
        fetch: &mut Self::Fetch<'w>,
        &component_id: &ComponentId,
        table: &'w Table,
    ) {
        fetch.table_ticks = Some(
            Column::get_changed_ticks_slice(table.get_column(component_id).debug_checked_unwrap())
                .into(),
        );
    }

    #[inline]
    unsafe fn set_archetype<'w>(
        fetch: &mut Self::Fetch<'w>,
        component_id: &ComponentId,
        _archetype: &'w Archetype,
        table: &'w Table,
    ) {
        if Self::IS_DENSE {
            Self::set_table(fetch, component_id, table);
        }
    }

    #[inline(always)]
    unsafe fn fetch<'w>(
        fetch: &mut Self::Fetch<'w>,
        entity: Entity,
        table_row: TableRow,
    ) -> Self::Item<'w> {
        match T::Storage::STORAGE_TYPE {
            StorageType::Table => fetch
                .table_ticks
                .debug_checked_unwrap()
                .get(table_row.index())
                .deref()
                .is_newer_than(fetch.last_run, fetch.this_run),
            StorageType::SparseSet => {
                let sparse_set = &fetch.sparse_set.debug_checked_unwrap();
                ComponentSparseSet::get_changed_tick(sparse_set, entity)
                    .debug_checked_unwrap()
                    .deref()
                    .is_newer_than(fetch.last_run, fetch.this_run)
>>>>>>> 74ead1eb
            }
        }
    }

    #[inline]
    fn update_component_access(&id: &ComponentId, access: &mut FilteredAccess<ComponentId>) {
        if access.access().has_write(id) {
            panic!("$state_name<{}> conflicts with a previous access in this query. Shared access cannot coincide with exclusive access.",std::any::type_name::<T>());
        }
        access.add_read(id);
    }

    #[inline]
    fn update_archetype_component_access(
        &id: &ComponentId,
        archetype: &Archetype,
        access: &mut Access<ArchetypeComponentId>,
    ) {
        if let Some(archetype_component_id) = archetype.get_archetype_component_id(id) {
            access.add_read(archetype_component_id);
        }
    }

    fn init_state(world: &mut World) -> ComponentId {
        world.init_component::<T>()
    }

    fn matches_component_set(
        &id: &ComponentId,
        set_contains_id: &impl Fn(ComponentId) -> bool,
    ) -> bool {
        set_contains_id(id)
    }
}

impl<T: Component> WorldQueryFilter for Changed<T> {
    const IS_ARCHETYPAL: bool = false;

    #[inline(always)]
    unsafe fn filter_fetch(
        fetch: &mut Self::Fetch<'_>,
        entity: Entity,
        table_row: TableRow,
    ) -> bool {
        Self::fetch(fetch, entity, table_row)
    }
}

/// A marker trait to indicate that the filter works at an archetype level.
///
/// This is needed to implement [`ExactSizeIterator`] for
/// [`QueryIter`](crate::query::QueryIter) that contains archetype-level filters.
///
/// The trait must only be implemented for filters where its corresponding [`WorldQueryFilter::IS_ARCHETYPAL`]
/// is [`prim@true`]. As such, only the [`With`] and [`Without`] filters can implement the trait.
/// [Tuples](prim@tuple) and [`Or`] filters are automatically implemented with the trait only if its containing types
/// also implement the same trait.
///
/// [`Added`] and [`Changed`] works with entities, and therefore are not archetypal. As such
/// they do not implement [`ArchetypeFilter`].
pub trait ArchetypeFilter: WorldQueryFilter {}

impl<T: Component> ArchetypeFilter for With<T> {}
impl<T: Component> ArchetypeFilter for Without<T> {}

macro_rules! impl_archetype_filter_tuple {
    ($($filter: ident),*) => {
        impl<$($filter: ArchetypeFilter),*> ArchetypeFilter for ($($filter,)*) {}

        impl<$($filter: ArchetypeFilter),*> ArchetypeFilter for Or<($($filter,)*)> {}
    };
}

all_tuples!(impl_archetype_filter_tuple, 0, 15, F);<|MERGE_RESOLUTION|>--- conflicted
+++ resolved
@@ -639,19 +639,12 @@
         access.add_read(id);
     }
 
-    #[inline]
-    fn update_archetype_component_access(
-        &id: &ComponentId,
-        archetype: &Archetype,
-        access: &mut Access<ArchetypeComponentId>,
-    ) {
-        if let Some(archetype_component_id) = archetype.get_archetype_component_id(id) {
-            access.add_read(archetype_component_id);
-        }
-    }
-
     fn init_state(world: &mut World) -> ComponentId {
         world.init_component::<T>()
+    }
+
+    fn get_state(world: &World) -> Option<ComponentId> {
+        world.component_id::<T>()
     }
 
     fn matches_component_set(
@@ -737,18 +730,6 @@
         item
     }
 
-<<<<<<< HEAD
-            fn init_state(world: &mut World) -> ComponentId {
-                world.init_component::<T>()
-            }
-
-            fn get_state(world: &World) -> Option<ComponentId> {
-                world.component_id::<T>()
-            }
-
-            fn matches_component_set(&id: &ComponentId, set_contains_id: &impl Fn(ComponentId) -> bool) -> bool {
-                set_contains_id(id)
-=======
     #[inline]
     unsafe fn init_fetch<'w>(
         world: UnsafeWorldCell<'w>,
@@ -815,7 +796,6 @@
                     .debug_checked_unwrap()
                     .deref()
                     .is_newer_than(fetch.last_run, fetch.this_run)
->>>>>>> 74ead1eb
             }
         }
     }
@@ -828,19 +808,12 @@
         access.add_read(id);
     }
 
-    #[inline]
-    fn update_archetype_component_access(
-        &id: &ComponentId,
-        archetype: &Archetype,
-        access: &mut Access<ArchetypeComponentId>,
-    ) {
-        if let Some(archetype_component_id) = archetype.get_archetype_component_id(id) {
-            access.add_read(archetype_component_id);
-        }
-    }
-
     fn init_state(world: &mut World) -> ComponentId {
         world.init_component::<T>()
+    }
+
+    fn get_state(world: &World) -> Option<ComponentId> {
+        world.component_id::<T>()
     }
 
     fn matches_component_set(
