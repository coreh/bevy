--- conflicted
+++ resolved
@@ -258,161 +258,11 @@
 /// Component access of `Self::ReadOnly` must be a subset of `Self`
 /// and `Self::ReadOnly` must match exactly the same archetypes/tables as `Self`
 ///
-<<<<<<< HEAD
-/// Implementor must ensure that [`update_component_access`]
-/// exactly reflects the results of the following methods:
-///
-/// - [`matches_component_set`]
-/// - [`fetch`]
-///
-/// [`Added`]: crate::query::Added
-/// [`fetch`]: Self::fetch
-/// [`Changed`]: crate::query::Changed
-/// [`matches_component_set`]: Self::matches_component_set
-/// [`Or`]: crate::query::Or
-/// [`Query`]: crate::system::Query
-/// [`ReadOnly`]: Self::ReadOnly
-/// [`State`]: Self::State
-/// [`update_component_access`]: Self::update_component_access
-/// [`With`]: crate::query::With
-/// [`Without`]: crate::query::Without
-pub unsafe trait WorldQuery {
-    /// The item returned by this [`WorldQuery`]
-    type Item<'a>;
-
-    /// Per archetype/table state used by this [`WorldQuery`] to fetch [`Self::Item`](crate::query::WorldQuery::Item)
-    type Fetch<'a>: Clone;
-
-    /// The read-only variant of this [`WorldQuery`], which satisfies the [`ReadOnlyWorldQuery`] trait.
-    type ReadOnly: ReadOnlyWorldQuery<State = Self::State>;
-
-    /// State used to construct a [`Self::Fetch`](crate::query::WorldQuery::Fetch). This will be cached inside [`QueryState`](crate::query::QueryState),
-    /// so it is best to move as much data / computation here as possible to reduce the cost of
-    /// constructing [`Self::Fetch`](crate::query::WorldQuery::Fetch).
-    type State: Send + Sync + Sized;
-
-    /// This function manually implements subtyping for the query items.
-    fn shrink<'wlong: 'wshort, 'wshort>(item: Self::Item<'wlong>) -> Self::Item<'wshort>;
-
-    /// Creates a new instance of this fetch.
-    ///
-    /// # Safety
-    ///
-    /// - `world` must have permission to access any of the components specified in `Self::update_archetype_component_access`.
-    /// - `state` must have been initialized (via [`WorldQuery::init_state`]) using the same `world` passed
-    ///   in to this function.
-    unsafe fn init_fetch<'w>(
-        world: UnsafeWorldCell<'w>,
-        state: &Self::State,
-        last_run: Tick,
-        this_run: Tick,
-    ) -> Self::Fetch<'w>;
-
-    /// Returns true if (and only if) every table of every archetype matched by this fetch contains
-    /// all of the matched components. This is used to select a more efficient "table iterator"
-    /// for "dense" queries. If this returns true, [`WorldQuery::set_table`] must be used before
-    /// [`WorldQuery::fetch`] can be called for iterators. If this returns false,
-    /// [`WorldQuery::set_archetype`] must be used before [`WorldQuery::fetch`] can be called for
-    /// iterators.
-    const IS_DENSE: bool;
-
-    /// Returns true if (and only if) this Fetch relies strictly on archetypes to limit which
-    /// components are accessed by the Query.
-    ///
-    /// This enables optimizations for [`crate::query::QueryIter`] that rely on knowing exactly how
-    /// many elements are being iterated (such as `Iterator::collect()`).
-    const IS_ARCHETYPAL: bool;
-
-    /// Adjusts internal state to account for the next [`Archetype`]. This will always be called on
-    /// archetypes that match this [`WorldQuery`].
-    ///
-    /// # Safety
-    ///
-    /// - `archetype` and `tables` must be from the same [`World`] that [`WorldQuery::init_state`] was called on.
-    /// - `table` must correspond to `archetype`.
-    /// - `state` must be the [`State`](Self::State) that `fetch` was initialized with.
-    unsafe fn set_archetype<'w>(
-        fetch: &mut Self::Fetch<'w>,
-        state: &Self::State,
-        archetype: &'w Archetype,
-        table: &'w Table,
-    );
-
-    /// Adjusts internal state to account for the next [`Table`]. This will always be called on tables
-    /// that match this [`WorldQuery`].
-    ///
-    /// # Safety
-    ///
-    /// - `table` must be from the same [`World`] that [`WorldQuery::init_state`] was called on.
-    /// - `state` must be the [`State`](Self::State) that `fetch` was initialized with.
-    unsafe fn set_table<'w>(fetch: &mut Self::Fetch<'w>, state: &Self::State, table: &'w Table);
-
-    /// Adjust internal state to account for the access that is available in this [`QueryState`](super::QueryState).
-    ///
-    /// Called when access is restricted such as when creating a [`SubQuery`](crate::system::SubQuery) or calling [`QueryState::from_builder`](super::QueryState::from_builder)
-    fn set_access(_state: &mut Self::State, _access: &FilteredAccess<ComponentId>) {}
-
-    /// Fetch [`Self::Item`](`WorldQuery::Item`) for either the given `entity` in the current [`Table`],
-    /// or for the given `entity` in the current [`Archetype`]. This must always be called after
-    /// [`WorldQuery::set_table`] with a `table_row` in the range of the current [`Table`] or after
-    /// [`WorldQuery::set_archetype`]  with a `entity` in the current archetype.
-    ///
-    /// # Safety
-    ///
-    /// Must always be called _after_ [`WorldQuery::set_table`] or [`WorldQuery::set_archetype`]. `entity` and
-    /// `table_row` must be in the range of the current table and archetype.
-    ///
-    /// If `update_component_access` includes any mutable accesses, then the caller must ensure
-    /// that `fetch` is called no more than once for each `entity`/`table_row` in each archetype.
-    /// If `Self` implements [`ReadOnlyWorldQuery`], then this can safely be called multiple times.
-    unsafe fn fetch<'w>(
-        fetch: &mut Self::Fetch<'w>,
-        entity: Entity,
-        table_row: TableRow,
-    ) -> Self::Item<'w>;
-
-    /// # Safety
-    ///
-    /// Must always be called _after_ [`WorldQuery::set_table`] or [`WorldQuery::set_archetype`]. `entity` and
-    /// `table_row` must be in the range of the current table and archetype.
-    ///
-    /// If this includes any mutable access, then this should never be called
-    /// while the return value of [`WorldQuery::fetch`] for the same entity is live.
-    #[allow(unused_variables)]
-    #[inline(always)]
-    unsafe fn filter_fetch(
-        fetch: &mut Self::Fetch<'_>,
-        entity: Entity,
-        table_row: TableRow,
-    ) -> bool {
-        true
-    }
-
-    /// Adds any component accesses used by this [`WorldQuery`] to `access`.
-    // This does not have a default body of `{}` because 99% of cases need to add accesses
-    // and forgetting to do so would be unsound.
-    fn update_component_access(state: &Self::State, access: &mut FilteredAccess<ComponentId>);
-
-    /// Creates and initializes a [`State`](WorldQuery::State) for this [`WorldQuery`] type.
-    fn init_state(world: &mut World) -> Self::State;
-
-    /// Creates and initializes a [`State`](WorldQuery::State) for this [`WorldQuery`] type.
-    ///
-    /// Returns `None` if any of the underlying world resources or components are not initialized.
-    fn get_state(world: &World) -> Option<Self::State>;
-
-    /// Returns `true` if this query matches a set of components. Otherwise, returns `false`.
-    fn matches_component_set(
-        state: &Self::State,
-        set_contains_id: &impl Fn(ComponentId) -> bool,
-    ) -> bool;
-=======
 /// [`Query`]: crate::system::Query
 /// [`ReadOnly`]: Self::ReadOnly
 pub unsafe trait WorldQueryData: WorldQuery {
     /// The read-only variant of this [`WorldQueryData`], which satisfies the [`ReadOnlyWorldQueryData`] trait.
     type ReadOnly: ReadOnlyWorldQueryData<State = <Self as WorldQuery>::State>;
->>>>>>> 74ead1eb
 }
 
 /// A [`WorldQueryData`] that is read only.
@@ -642,11 +492,15 @@
     }
 }
 
+/// SAFETY: access of `EntityRef` is a subset of `EntityMut`
+unsafe impl<'a> WorldQueryData for EntityMut<'a> {
+    type ReadOnly = EntityRef<'a>;
+}
+
 /// SAFETY: The accesses of `Self::ReadOnly` are a subset of the accesses of `Self`
 unsafe impl<'a> WorldQuery for FilteredEntityRef<'a> {
     type Fetch<'w> = (UnsafeWorldCell<'w>, Access<ComponentId>);
     type Item<'w> = FilteredEntityRef<'w>;
-    type ReadOnly = Self;
     type State = FilteredAccess<ComponentId>;
 
     fn shrink<'wlong: 'wshort, 'wshort>(item: Self::Item<'wlong>) -> Self::Item<'wshort> {
@@ -654,8 +508,6 @@
     }
 
     const IS_DENSE: bool = false;
-
-    const IS_ARCHETYPAL: bool = true;
 
     unsafe fn init_fetch<'w>(
         world: UnsafeWorldCell<'w>,
@@ -740,14 +592,18 @@
     }
 }
 
+/// SAFETY: `Self` is the same as `Self::ReadOnly`
+unsafe impl<'a> WorldQueryData for FilteredEntityRef<'a> {
+    type ReadOnly = Self;
+}
+
 /// SAFETY: Access is read-only.
-unsafe impl ReadOnlyWorldQuery for FilteredEntityRef<'_> {}
+unsafe impl ReadOnlyWorldQueryData for FilteredEntityRef<'_> {}
 
 /// SAFETY: The accesses of `Self::ReadOnly` are a subset of the accesses of `Self`
 unsafe impl<'a> WorldQuery for FilteredEntityMut<'a> {
     type Fetch<'w> = (UnsafeWorldCell<'w>, Access<ComponentId>);
     type Item<'w> = FilteredEntityMut<'w>;
-    type ReadOnly = FilteredEntityRef<'a>;
     type State = FilteredAccess<ComponentId>;
 
     fn shrink<'wlong: 'wshort, 'wshort>(item: Self::Item<'wlong>) -> Self::Item<'wshort> {
@@ -755,8 +611,6 @@
     }
 
     const IS_DENSE: bool = false;
-
-    const IS_ARCHETYPAL: bool = true;
 
     unsafe fn init_fetch<'w>(
         world: UnsafeWorldCell<'w>,
@@ -850,9 +704,9 @@
     }
 }
 
-/// SAFETY: access of `EntityRef` is a subset of `EntityMut`
-unsafe impl<'a> WorldQueryData for EntityMut<'a> {
-    type ReadOnly = EntityRef<'a>;
+/// SAFETY: access of `FilteredEntityRef` is a subset of `FilteredEntityMut`
+unsafe impl<'a> WorldQueryData for FilteredEntityMut<'a> {
+    type ReadOnly = FilteredEntityRef<'a>;
 }
 
 #[doc(hidden)]
@@ -1583,87 +1437,6 @@
         // SAFETY: defers to soundness `$name: WorldQuery` impl
         unsafe impl<$($name: WorldQueryData),*> WorldQueryData for ($($name,)*) {
             type ReadOnly = ($($name::ReadOnly,)*);
-<<<<<<< HEAD
-            type State = ($($name::State,)*);
-
-            fn shrink<'wlong: 'wshort, 'wshort>(item: Self::Item<'wlong>) -> Self::Item<'wshort> {
-                let ($($name,)*) = item;
-                ($(
-                    $name::shrink($name),
-                )*)
-            }
-
-            #[inline]
-            #[allow(clippy::unused_unit)]
-            unsafe fn init_fetch<'w>(_world: UnsafeWorldCell<'w>, state: &Self::State, _last_run: Tick, _this_run: Tick) -> Self::Fetch<'w> {
-                let ($($name,)*) = state;
-                ($($name::init_fetch(_world, $name, _last_run, _this_run),)*)
-            }
-
-            const IS_DENSE: bool = true $(&& $name::IS_DENSE)*;
-
-            const IS_ARCHETYPAL: bool = true $(&& $name::IS_ARCHETYPAL)*;
-
-            #[inline]
-            unsafe fn set_archetype<'w>(
-                _fetch: &mut Self::Fetch<'w>,
-                _state: &Self::State,
-                _archetype: &'w Archetype,
-                _table: &'w Table
-            ) {
-                let ($($name,)*) = _fetch;
-                let ($($state,)*) = _state;
-                $($name::set_archetype($name, $state, _archetype, _table);)*
-            }
-
-            #[inline]
-            unsafe fn set_table<'w>(_fetch: &mut Self::Fetch<'w>, _state: &Self::State, _table: &'w Table) {
-                let ($($name,)*) = _fetch;
-                let ($($state,)*) = _state;
-                $($name::set_table($name, $state, _table);)*
-            }
-
-            #[inline(always)]
-            #[allow(clippy::unused_unit)]
-            unsafe fn fetch<'w>(
-                _fetch: &mut Self::Fetch<'w>,
-                _entity: Entity,
-                _table_row: TableRow
-            ) -> Self::Item<'w> {
-                let ($($name,)*) = _fetch;
-                ($($name::fetch($name, _entity, _table_row),)*)
-            }
-
-            #[inline(always)]
-            unsafe fn filter_fetch(
-                _fetch: &mut Self::Fetch<'_>,
-                _entity: Entity,
-                _table_row: TableRow
-            ) -> bool {
-                let ($($name,)*) = _fetch;
-                true $(&& $name::filter_fetch($name, _entity, _table_row))*
-            }
-
-            fn update_component_access(state: &Self::State, _access: &mut FilteredAccess<ComponentId>) {
-                let ($($name,)*) = state;
-                $($name::update_component_access($name, _access);)*
-            }
-
-
-            fn init_state(_world: &mut World) -> Self::State {
-                ($($name::init_state(_world),)*)
-            }
-
-            fn get_state(_world: &World) -> Option<Self::State> {
-                Some(($($name::get_state(_world)?,)*))
-            }
-
-            fn matches_component_set(state: &Self::State, _set_contains_id: &impl Fn(ComponentId) -> bool) -> bool {
-                let ($($name,)*) = state;
-                true $(&& $name::matches_component_set($name, _set_contains_id))*
-            }
-=======
->>>>>>> 74ead1eb
         }
 
         /// SAFETY: each item in the tuple is read only
