--- conflicted
+++ resolved
@@ -234,9 +234,6 @@
             .and_then(|id| self.registrations.get_mut(id))
     }
 
-<<<<<<< HEAD
-    /// Returns `true` if the given [short type path] is ambiguous.
-=======
     /// Returns `true` if the given [short type path] is ambiguous, that is, it matches multiple registered types.
     ///
     /// # Example
@@ -257,7 +254,6 @@
     /// type_registry.register::<bar::MyType>();
     /// assert_eq!(type_registry.is_ambiguous("MyType"), true);
     /// ```
->>>>>>> 6d547d7c
     ///
     /// [short type path]: TypePath::short_type_path
     pub fn is_ambiguous(&self, short_type_path: &str) -> bool {
